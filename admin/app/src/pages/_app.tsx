import React, { ReactElement, ReactNode, useEffect } from 'react';
import { ThemeProvider } from '@material-ui/core/styles';
import CssBaseline from '@material-ui/core/CssBaseline';
import type { AppContext, AppProps } from 'next/app';
import { Provider } from 'react-redux';
import Head from 'next/head';
import { initializeStore, useStore } from '../redux/store';
import { Layout } from '../components/navigation/Layout';
import { setUpNotifications } from 'reapop';
<<<<<<< HEAD
import { setToken } from '../redux/slices/appAuthSlice';
import App from 'next/app';
import { getCookie } from '../utils/cookie';
import { NextPage } from 'next';
=======
import theme from '../theme';
>>>>>>> b8ccb8b6

setUpNotifications({
  defaultProps: {
    position: 'bottom-right',
    dismissible: true,
  },
});

type NextPageWithLayout = NextPage & {
  getLayout?: (page: ReactElement) => ReactNode;
};

type AppPropsWithLayout = AppProps & {
  Component: NextPageWithLayout;
};

const ConduitApp = ({ Component, pageProps }: AppPropsWithLayout) => {
  const reduxStore = useStore(pageProps.initialReduxState);

  useEffect(() => {
    const jssStyles = document.querySelector('#jss-server-side');
    if (jssStyles && jssStyles.parentElement) {
      jssStyles.parentElement.removeChild(jssStyles);
    }
  }, []);

  const getLayout = Component.getLayout || ((page: any) => page);

  return (
    <>
      <Head>
        <title>Conduit - App</title>
        <meta
          name="viewport"
          content="minimum-scale=1, initial-scale=1, width=device-width"
        />
        <link rel="preconnect" href="https://fonts.googleapis.com" />
        <link
          href="https://fonts.googleapis.com/css2?family=JetBrains+Mono:ital,wght@0,400;0,500;1,100&display=swap"
          rel="stylesheet"
        />
      </Head>
      <Provider store={reduxStore}>
        <ThemeProvider theme={theme}>
          <CssBaseline />
          <Layout>{getLayout(<Component {...pageProps} />)}</Layout>
        </ThemeProvider>
      </Provider>
    </>
  );
};

ConduitApp.getInitialProps = async (appContext: AppContext) => {
  // calls page's `getInitialProps` and fills `appProps.pageProps`
  const appProps = await App.getInitialProps(appContext);
  const ctx = appContext.ctx;
  //initialize redux store on server side
  const reduxStore = initializeStore({});
  const { dispatch } = reduxStore;

  const cookie = getCookie('JWT', ctx.req);

  if (
    typeof window === 'undefined' &&
    appContext &&
    appContext.ctx &&
    appContext.ctx.res &&
    appContext.ctx.res.writeHead
  ) {
    if (!cookie && ctx.pathname !== '/login') {
      appContext.ctx.res.writeHead(302, { Location: '/login' });
      appContext.ctx.res.end();
    }
  }

  //if user is already logged in and auth-token cookie exist, add it to redux auth-state
  dispatch(setToken({ token: cookie }));

  appProps.pageProps = {
    ...appProps.pageProps,
    cookie,
    initialReduxState: reduxStore.getState(),
  };

  return appProps;
};

export default ConduitApp;<|MERGE_RESOLUTION|>--- conflicted
+++ resolved
@@ -1,20 +1,17 @@
 import React, { ReactElement, ReactNode, useEffect } from 'react';
 import { ThemeProvider } from '@material-ui/core/styles';
 import CssBaseline from '@material-ui/core/CssBaseline';
+import theme from '../utils/theme';
 import type { AppContext, AppProps } from 'next/app';
 import { Provider } from 'react-redux';
 import Head from 'next/head';
 import { initializeStore, useStore } from '../redux/store';
 import { Layout } from '../components/navigation/Layout';
 import { setUpNotifications } from 'reapop';
-<<<<<<< HEAD
 import { setToken } from '../redux/slices/appAuthSlice';
 import App from 'next/app';
 import { getCookie } from '../utils/cookie';
 import { NextPage } from 'next';
-=======
-import theme from '../theme';
->>>>>>> b8ccb8b6
 
 setUpNotifications({
   defaultProps: {
