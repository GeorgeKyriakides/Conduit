import Box from '@material-ui/core/Box';
import Typography from '@material-ui/core/Typography';
import CustomTabs from '../components/common/CustomTabs';
import React, { useEffect, useState } from 'react';
import { privateRoute } from '../components/utils/privateRoute';
import StorageFiles from '../components/storage/StorageFiles';
import StorageSettings from '../components/storage/StorageSettings';
import { IStorageConfig } from '../models/storage/StorageModels';
import {
  asyncGetStorageConfig,
  asyncSaveStorageConfig,
} from '../redux/slices/storageSlice';
<<<<<<< HEAD
import { useAppDispatch } from '../redux/store';
import { useAppSelector } from '../redux/hooks';
=======
import { useAppDispatch, useAppSelector } from '../redux/store';
>>>>>>> 0b031909

const tabs = [{ title: 'Files' }, { title: 'Settings' }];

const Storage: React.FC = () => {
  const [selected, setSelected] = useState(0);
  const dispatch = useAppDispatch();

  const { config } = useAppSelector((state) => state.storageSlice.data);

  useEffect(() => {
    dispatch(asyncGetStorageConfig());
  }, [dispatch]);

  const handleChange = (event: React.ChangeEvent<any>, newValue: number) => {
    setSelected(newValue);
  };

  const handleStorageSettings = (data: IStorageConfig) => {
    dispatch(asyncSaveStorageConfig(data));
  };

  return (
    <>
      <Box p={2}>
        <Typography variant={'h4'}>Storage</Typography>
        <CustomTabs tabs={tabs} selected={selected} handleChange={handleChange} />
        <Box role="tabpanel" hidden={selected !== 0} id={`tabpanel-0`}>
          <StorageFiles />
        </Box>
        <Box role="tabpanel" hidden={selected !== 1} id={`tabpanel-1`}>
          <StorageSettings config={config} handleSave={handleStorageSettings} />
        </Box>
      </Box>
    </>
  );
};

export default privateRoute(Storage);<|MERGE_RESOLUTION|>--- conflicted
+++ resolved
@@ -10,12 +10,7 @@
   asyncGetStorageConfig,
   asyncSaveStorageConfig,
 } from '../redux/slices/storageSlice';
-<<<<<<< HEAD
-import { useAppDispatch } from '../redux/store';
-import { useAppSelector } from '../redux/hooks';
-=======
 import { useAppDispatch, useAppSelector } from '../redux/store';
->>>>>>> 0b031909
 
 const tabs = [{ title: 'Files' }, { title: 'Settings' }];
 
@@ -38,18 +33,16 @@
   };
 
   return (
-    <>
-      <Box p={2}>
-        <Typography variant={'h4'}>Storage</Typography>
-        <CustomTabs tabs={tabs} selected={selected} handleChange={handleChange} />
-        <Box role="tabpanel" hidden={selected !== 0} id={`tabpanel-0`}>
-          <StorageFiles />
-        </Box>
-        <Box role="tabpanel" hidden={selected !== 1} id={`tabpanel-1`}>
-          <StorageSettings config={config} handleSave={handleStorageSettings} />
-        </Box>
+    <Box p={2}>
+      <Typography variant={'h4'}>Storage</Typography>
+      <CustomTabs tabs={tabs} selected={selected} handleChange={handleChange} />
+      <Box role="tabpanel" hidden={selected !== 0} id={`tabpanel-0`}>
+        <StorageFiles />
       </Box>
-    </>
+      <Box role="tabpanel" hidden={selected !== 1} id={`tabpanel-1`}>
+        <StorageSettings config={config} handleSave={handleStorageSettings} />
+      </Box>
+    </Box>
   );
 };
 
