import React, { useEffect, useState } from 'react';
import { DragDropContext, Droppable, resetServerContext } from 'react-beautiful-dnd';
import { renderToString } from 'react-dom/server';
import { makeStyles } from '@material-ui/core/styles';
import Box from '@material-ui/core/Box';
import BuildTypesList from '../../components/cms/BuildTypesList';
import BuildTypesContent from '../../components/cms/BuildTypesContent';
import BuildTypesDrawer from '../../components/cms/BuildTypesDrawer';
import Header, { headerHeight } from '../../components/cms/Header';
import {
  addToChildGroup,
  addToGroup,
  cloneItem,
  deleteItem,
  getSchemaFields,
  prepareFields,
  reorderItems,
  updateGroupChildItem,
  updateGroupItem,
  updateItem,
} from '../../utils/type-functions';
import { useRouter } from 'next/router';
import { privateRoute } from '../../components/utils/privateRoute';
import { useDispatch, useSelector } from 'react-redux';
import { createNewSchema, editSchema } from '../../redux/thunks/cmsThunks';
import { clearSelectedSchema } from '../../redux/actions';

const items = [
  'Text',
  'Number',
  'Date',
  'Boolean',
  'Enum',
  'ObjectId',
  'Group',
  'Relation',
];

const useStyles = makeStyles((theme) => ({
  root: {
    minHeight: '100vh',
    backgroundColor: '#f5f6f9',
  },
  cmsContainer: {
    minHeight: '100vh',
    display: 'flex',
    justifyContent: 'space-between',
  },
  contentContainer: {
    width: '75%',
    display: 'flex',
    padding: theme.spacing(2, 14),
    justifyContent: 'center',
    paddingTop: headerHeight,
  },
  listContainer: {
    height: `calc(100vh - ${headerHeight}px)`,
    width: '25%',
    backgroundColor: '#f9f9fb',
    padding: theme.spacing(2),
    position: 'fixed',
    top: headerHeight,
    right: 0,
    bottom: 0,
  },
  list: {
    width: '100%',
    height: '100%',
    border: '1px',
    background: '#fff',
    borderRadius: 4,
  },
}));

const BuildTypes = () => {
  resetServerContext();
  renderToString(BuildTypes);

  const classes = useStyles();
  const router = useRouter();
  const dispatch = useDispatch();

  const { data } = useSelector((state) => state.cmsReducer);

  const [schemaFields, setSchemaFields] = useState({ newTypeFields: [] });
  const [schemaName, setSchemaName] = useState('');
<<<<<<< HEAD
=======
  const [authentication, setAuthentication] = useState(false);
>>>>>>> 2068f9fc
  const [drawerData, setDrawerData] = useState({
    open: false,
    type: '',
    destination: null,
  });
  const [duplicateId, setDuplicateId] = useState(false);
  const [selectedProps, setSelectedProps] = useState({
    item: undefined,
    index: undefined,
    type: 'standard',
  });

  useEffect(() => {
    if (data && data.selectedSchema) {
      setSchemaName(data.selectedSchema.name);
      if (
        data.selectedSchema.authentication !== null &&
        data.selectedSchema.authentication !== undefined
      ) {
        setAuthentication(data.selectedSchema.authentication);
      }
      const formattedFields = getSchemaFields(data.selectedSchema.fields);
      setSchemaFields({ newTypeFields: formattedFields });
    }
  }, [data]);

  useEffect(() => {
    if (router.query.name) {
      setSchemaName(router.query.name);
    }
<<<<<<< HEAD
    if (router.query.schema) {
      console.log(JSON.parse(router.query.schemaId));
    }
=======
>>>>>>> 2068f9fc
  }, [router.query.name, router.query.schema, router.query.schemaId]);

  const onDragEnd = (result) => {
    const { source, destination, draggableId } = result;

    if (!destination) {
      return;
    }

    if (source.droppableId === destination.droppableId) {
      setSchemaFields({
        newTypeFields: reorderItems(
          schemaFields[source.droppableId],
          source.index,
          destination.index
        ),
      });
    }

    let droppableIdString = `${destination.droppableId}`;
    let groupIsGroupChild = droppableIdString.slice(0, 5);

    if (draggableId === 'Group' && groupIsGroupChild === 'child') {
      return;
    }

    if (source.droppableId === 'ITEMS') {
      setDrawerData({
        ...drawerData,
        open: true,
        type: items[source.index],
        destination: destination,
      });
    }
  };

  const handleDrawerClose = () => {
    setDrawerData({ ...drawerData, open: false });
    setSelectedProps({ ...selectedProps, item: undefined });
    setDuplicateId(false);
  };

  const handleSubmit = (event, typeData) => {
    const array = schemaFields.newTypeFields;
    if (!Array.isArray(array)) {
      return;
    }
    const hasDuplicate = array.some((item) => {
      if (selectedProps.item) {
        if (selectedProps.item.name === item.name) {
          return false;
        }
      }
      if (item.content) {
        let flag = false;
        item.content.forEach((item2) => {
          if (selectedProps.item) {
            if (selectedProps.item.name === typeData.name) {
              flag = false;
            } else if (item2.name === typeData.name) {
              flag = true;
            }
          } else if (item2.name === typeData.name) {
            flag = true;
          }
          if (item2.content) {
            let flag2 = false;
            item2.content.forEach((item3) => {
              if (item3.name === typeData.name) {
                flag2 = true;
              }
            });
            if (flag2) flag = true;
          }
        });
        if (flag) return true;
      }
      return item.name === typeData.name;
    });

    if (hasDuplicate) {
      setDuplicateId(true);
      return;
    }

    setDuplicateId(false);

    let droppableIdString = '';
    let isGroup = '';
    let groupId = '';
    if (drawerData.destination) {
      droppableIdString = `${drawerData.destination.droppableId}`;
      isGroup = droppableIdString.slice(0, 5);
      groupId = droppableIdString.substr(6);
    }

    if (selectedProps.item) {
      if (selectedProps.type === 'standard') {
        setSchemaFields({
          newTypeFields: updateItem(
            schemaFields.newTypeFields,
            typeData,
            selectedProps.index
          ),
        });
      }

      if (selectedProps.type === 'group') {
        setSchemaFields({
          newTypeFields: updateGroupItem(
            schemaFields.newTypeFields,
            groupId,
            typeData,
            selectedProps.index
          ),
        });
      }

      if (selectedProps.type === 'group-child') {
        setSchemaFields({
          newTypeFields: updateGroupChildItem(
            schemaFields.newTypeFields,
            groupId,
            typeData,
            selectedProps.index
          ),
        });
      }
    } else if (isGroup === 'group') {
      setSchemaFields({
        newTypeFields: addToGroup(
          schemaFields.newTypeFields,
          groupId,
          typeData,
          drawerData.destination
        ),
      });
    } else if (isGroup === 'child') {
      setSchemaFields({
        newTypeFields: addToChildGroup(
          schemaFields.newTypeFields,
          groupId,
          typeData,
          drawerData.destination
        ),
      });
    } else {
      setSchemaFields({
        newTypeFields: cloneItem(
          schemaFields.newTypeFields,
          typeData,
          drawerData.destination
        ),
      });
    }

    handleDrawerClose();
    event.preventDefault();
  };

  const handleDrawer = (item, index) => {
    setSelectedProps({ item: item, index: index, type: 'standard' });
    setDrawerData({
      ...drawerData,
      open: true,
      type: schemaFields.newTypeFields[index].isEnum
        ? 'Enum'
        : schemaFields.newTypeFields[index].type,
    });
  };

  const handleDelete = (index) => {
    setSchemaFields({
      newTypeFields: deleteItem(schemaFields.newTypeFields, index),
    });
  };

  const handleGroupDrawer = (item, index, groupIndex) => {
    setSelectedProps({ item: item, index: index, type: 'group' });
    setDrawerData({
      ...drawerData,
      open: true,
      type: schemaFields.newTypeFields[groupIndex].content[index].isEnum
        ? 'Enum'
        : schemaFields.newTypeFields[groupIndex].content[index].type,
      destination: {
        ...drawerData.destination,
        droppableId: `group-${schemaFields.newTypeFields[groupIndex].name}`,
      },
    });
  };

  const handleGroupDelete = (index, groupIndex) => {
    const deleted = Array.from(schemaFields.newTypeFields);
    deleted[groupIndex].content.splice(index, 1);
    setSchemaFields({
      newTypeFields: deleted,
    });
  };

  const handleGroupInGroupDrawer = (item, index, groupIndex, itemIndex) => {
    setSelectedProps({ item: item, index: index, type: 'group-child' });
    setDrawerData({
      ...drawerData,
      open: true,
      type: schemaFields.newTypeFields[groupIndex].content[itemIndex].content[index]
        .isEnum
        ? 'Enum'
        : schemaFields.newTypeFields[groupIndex].content[itemIndex].content[index].type,
      destination: {
        ...drawerData.destination,
        droppableId: `group-${schemaFields.newTypeFields[groupIndex].content[itemIndex].name}`,
      },
    });
  };

  const handleGroupInGroupDelete = (index, groupIndex, itemIndex) => {
    const deleted = Array.from(schemaFields.newTypeFields);
    deleted[groupIndex].content[itemIndex].content.splice(index, 1);
    setSchemaFields({
      newTypeFields: deleted,
    });
  };

  const handleSave = (name, authentication) => {
    if (data && data.selectedSchema) {
      const { _id } = data.selectedSchema;
      const editableSchemaFields = prepareFields(schemaFields.newTypeFields);
      const editableSchema = {
        name: name,
        authentication,
        fields: editableSchemaFields,
      };
      dispatch(editSchema(_id, editableSchema));
    } else {
      const newSchemaFields = prepareFields(schemaFields.newTypeFields);
      const newSchema = { name: name, authentication, fields: newSchemaFields };
      dispatch(createNewSchema(newSchema));
    }

    dispatch(clearSelectedSchema());
    router.push({ pathname: '/cms' });
  };

  return (
    <Box className={classes.root}>
      <Header name={schemaName} authentication={authentication} handleSave={handleSave} />
      <Box className={classes.cmsContainer}>
        <DragDropContext onDragEnd={onDragEnd}>
          <Box className={classes.contentContainer}>
            {schemaFields &&
              Object.keys(schemaFields).map((dataKey) => (
                <BuildTypesContent
                  dataKey={dataKey}
                  data={schemaFields}
                  handleDelete={handleDelete}
                  handleDrawer={handleDrawer}
                  handleGroupDelete={handleGroupDelete}
                  handleGroupDrawer={handleGroupDrawer}
                  handleGroupInGroupDelete={handleGroupInGroupDelete}
                  handleGroupInGroupDrawer={handleGroupInGroupDrawer}
                  key={dataKey}
                  style={{ width: '100%' }}
                />
              ))}
          </Box>
          <Box className={classes.listContainer}>
            <Droppable droppableId="ITEMS" isDropDisabled={true}>
              {(provided) => (
                <Box className={classes.list} ref={provided.innerRef}>
                  {items.map((item, index) => (
                    <BuildTypesList item={item} index={index} key={item} />
                  ))}
                  {provided.placeholder}
                </Box>
              )}
            </Droppable>
          </Box>
        </DragDropContext>
      </Box>
      <BuildTypesDrawer
        drawerData={drawerData}
        duplicateId={duplicateId}
        selectedItem={selectedProps.item}
        onClose={handleDrawerClose}
        onSubmit={handleSubmit}
      />
    </Box>
  );
};

export default privateRoute(BuildTypes);<|MERGE_RESOLUTION|>--- conflicted
+++ resolved
@@ -84,10 +84,7 @@
 
   const [schemaFields, setSchemaFields] = useState({ newTypeFields: [] });
   const [schemaName, setSchemaName] = useState('');
-<<<<<<< HEAD
-=======
   const [authentication, setAuthentication] = useState(false);
->>>>>>> 2068f9fc
   const [drawerData, setDrawerData] = useState({
     open: false,
     type: '',
@@ -118,12 +115,6 @@
     if (router.query.name) {
       setSchemaName(router.query.name);
     }
-<<<<<<< HEAD
-    if (router.query.schema) {
-      console.log(JSON.parse(router.query.schemaId));
-    }
-=======
->>>>>>> 2068f9fc
   }, [router.query.name, router.query.schema, router.query.schemaId]);
 
   const onDragEnd = (result) => {
