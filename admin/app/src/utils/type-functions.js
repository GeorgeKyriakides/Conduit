--- conflicted
+++ resolved
@@ -301,11 +301,6 @@
         };
       }
     }
-<<<<<<< HEAD
-
-    if (clone.default !== undefined && clone.default !== null) {
-      fields.default = clone.default;
-=======
     if (clone.default !== null && clone.default !== undefined && clone.default !== '') {
       //fields.default=clone.default
       fields.default = prepareDefaultValue(
@@ -313,7 +308,6 @@
         clone.isArray,
         clone.default
       );
->>>>>>> dbb7c7eb
     }
 
     if (clone.isEnum) {
