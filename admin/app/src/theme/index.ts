import { createMuiTheme } from '@material-ui/core/styles';

const primary = '#5B44F2';
const secondary = '#07D9C4';
const error = '#DC004E';
const warning = '#E265AB';
const disabled = '#808080';

const theme = createMuiTheme({
  palette: {
    type: 'dark',
    primary: {
      main: primary,
      contrastText: '#F2F2F2',
    },
    secondary: {
      main: secondary,
      contrastText: '#000',
    },
    error: {
      main: error,
      contrastText: '#fff',
    },
    warning: {
      main: warning,
    },
    background: {
      paper: '#303030',
      default: '#262840',
    },
    action: {
<<<<<<< HEAD
=======
      disabledBackground: 'transparent',
>>>>>>> 3e522ddf
      disabled: disabled,
    },
  },
  typography: {
    fontFamily: 'JetBrains Mono',
  },
  overrides: {
    MuiCssBaseline: {
      '@global': {
        body: {
          scrollbarColor: '#6b6b6b #2b2b2b',
          '&::-webkit-scrollbar, & *::-webkit-scrollbar': {
            backgroundColor: '#2b2b2b',
          },
          '&::-webkit-scrollbar-thumb, & *::-webkit-scrollbar-thumb': {
            borderRadius: 8,
            backgroundColor: '#6b6b6b',
            minHeight: 24,
            border: '3px solid #2b2b2b',
          },
          '&::-webkit-scrollbar-thumb:focus, & *::-webkit-scrollbar-thumb:focus': {
            backgroundColor: '#959595',
          },
          '&::-webkit-scrollbar-thumb:active, & *::-webkit-scrollbar-thumb:active': {
            backgroundColor: '#959595',
          },
          '&::-webkit-scrollbar-thumb:hover, & *::-webkit-scrollbar-thumb:hover': {
            backgroundColor: '#959595',
          },
          '&::-webkit-scrollbar-corner, & *::-webkit-scrollbar-corner': {
            backgroundColor: '#2b2b2b',
          },
        },
      },
    },
  },
});

export default theme;<|MERGE_RESOLUTION|>--- conflicted
+++ resolved
@@ -29,10 +29,7 @@
       default: '#262840',
     },
     action: {
-<<<<<<< HEAD
-=======
       disabledBackground: 'transparent',
->>>>>>> 3e522ddf
       disabled: disabled,
     },
   },
