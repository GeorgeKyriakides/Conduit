--- conflicted
+++ resolved
@@ -27,13 +27,8 @@
   return axios.delete(`${CONDUIT_API}/admin/authentication/users/${id}`);
 };
 
-<<<<<<< HEAD
-export const deleteUsers = (users: string[]) => {
-  return axios.delete(`${CONDUIT_API}/admin/authentication/users`, { data: { users } });
-=======
 export const deleteUsers = (ids: string[]) => {
   return axios.delete(`${CONDUIT_API}/admin/authentication/users`, { data: { ids: ids } });
->>>>>>> 508fe760
 };
 
 export const searchUser = (identifier: string) => {
