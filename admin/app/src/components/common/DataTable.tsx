import React, { isValidElement } from 'react';
import { makeStyles } from '@material-ui/core/styles';
import Table from '@material-ui/core/Table';
import TableBody from '@material-ui/core/TableBody';
import TableCell from '@material-ui/core/TableCell';
import TableContainer from '@material-ui/core/TableContainer';
import TableHead from '@material-ui/core/TableHead';
import TableRow from '@material-ui/core/TableRow';
import Paper, { PaperProps } from '@material-ui/core/Paper';
import TableSortLabel from '@material-ui/core/TableSortLabel';
import { AuthUserUI } from '../../models/authentication/AuthModels';
import { SchemaUI } from '../cms/CmsModels';
import { NotificationData } from '../../models/notifications/NotificationModels';
import Checkbox from '@material-ui/core/Checkbox';
import IndeterminateCheckBoxIcon from '@material-ui/icons/IndeterminateCheckBox';
import DataTableRows from './DataTableRows';

const useStyles = makeStyles((theme) => ({
  table: {
    minWidth: 650,
  },
  header: {
    backgroundColor: theme.palette.background.paper,
  },
  tableContainer: {
    maxHeight: '70vh',
  },
  innerTableContainer: {
    maxHeight: '70vh',
    backgroundColor: theme.palette.background.default,
  },
  ellipsisStyle: {
    whiteSpace: 'nowrap',
    textOverflow: 'ellipsis',
    overflow: 'hidden',
    width: '350px',
    maxWidth: '350px',
  },
  tableRowClick: {
    cursor: 'pointer',
  },
  placeholder: {
    display: 'flex',
    justifyContent: 'center',
    alignItems: 'center',
    padding: theme.spacing(4),
  },
}));

type Action = {
  title: string;
  type: string;
};

<<<<<<< HEAD
interface Props {
  collapsible?: any;
  inner?: boolean;
=======
interface Props extends PaperProps {
>>>>>>> 32d06bd9
  headers: any;
  sort?: { asc: boolean; index: string | null };
  setSort?: React.Dispatch<
    React.SetStateAction<{
      asc: boolean;
      index: string | null;
    }>
  >;
  dsData: SchemaUI[] | AuthUserUI[] | NotificationData[] | any;
  selectable?: boolean;
  actions?: Action[];
  handleAction?: (action: Action, data: any) => void;
  selectedItems?: string[];
  handleSelect?: (id: string) => void;
  handleSelectAll?: (data: any) => void;
  handleRowClick?: (data: any) => void;
}

const DataTable: React.FC<Props> = ({
  collapsible,
  inner,
  headers,
  sort,
  setSort,
  dsData = [],
  actions,
  handleAction,
  selectable = true,
  selectedItems = [],
  handleSelect,
  handleSelectAll,
  handleRowClick,
  ...rest
}) => {
  const classes = useStyles();
<<<<<<< HEAD

  const rows = dsData;

  const onSelectedField = (index: string) => {
    if (setSort !== undefined)
      setSort((prevState: { asc: boolean; index: string | null }) => {
        if (prevState.index === index) {
          return { asc: !prevState.asc, index: index };
        }
        return { asc: prevState.asc, index: index };
      });
=======

  const onSelectedField = (index: string) => {
    if (!setSort) return;
    setSort((prevState: any) => {
      if (prevState.index === index) {
        return { asc: !prevState.asc, index: index };
      }
      return { asc: prevState.asc, index: index };
    });
  };

  const getValue = (value: any) => {
    if (moment(value, 'YYYY-MM-DD[T]HH:mm:ss.SSS[Z]', true).isValid()) {
      return moment(value).format('DD/MM/YYYY');
    }
    if (isValidElement(value)) {
      return value;
    }
    return value?.toString();
  };

  const getHeaderValues = (value: string) => {
    if (value === 'icon') {
      return '';
    }
    return value;
  };

  const onMenuItemClick = (action: { title: string; type: string }, data: any) => {
    if (handleAction) {
      handleAction(action, data);
    }
  };

  const onMenuItemSelect = (id: string) => {
    if (handleSelect) {
      handleSelect(id);
    }
>>>>>>> 32d06bd9
  };

  const onMenuItemSelectAll = () => {
    if (handleSelectAll) {
      handleSelectAll(dsData);
    }
  };

  const onRowClick = (item: any) => {
    if (handleRowClick) {
      handleRowClick(item);
    }
  };

  const handleSortDirection = (asc: boolean) => {
    if (asc) {
      return 'asc';
    }
    return 'desc';
  };

  return (
<<<<<<< HEAD
    <TableContainer
      className={!inner ? classes.tableContainer : classes.innerTableContainer}
      component={Paper}
      {...rest}>
      <Table stickyHeader className={classes.table}>
        <TableHead>
          <TableRow>
            <TableCell className={classes.header} align="left" padding="none">
              {!collapsible && actions && (
                <Checkbox
                  color="primary"
                  onChange={onMenuItemSelectAll}
                  checked={selectedItems?.length === dsData.length}
                  indeterminate={selectedItems?.length > 0 && selectedItems?.length < dsData.length}
                  indeterminateIcon={<IndeterminateCheckBoxIcon color="primary" />}
                />
              )}
            </TableCell>
            {headers.map((header: any) => (
              <TableCell className={classes.header} key={header.sort}>
                <TableSortLabel
                  active={sort?.index === header.sort}
                  direction={sort?.asc ? 'asc' : 'desc'}
                  onClick={() => onSelectedField(header.sort)}>
                  {header.title}
                </TableSortLabel>
              </TableCell>
            ))}
            <TableCell className={classes.header} />
          </TableRow>
        </TableHead>
        <TableBody>
          {rows.map((row: any, i: number) => (
            <DataTableRows
              collapsible={collapsible !== undefined ? collapsible[i] : null}
              row={row}
              index={i}
              handleAction={handleAction}
              handleSelect={handleSelect}
              selectedItems={selectedItems}
              key={i}
              actions={actions}
            />
          ))}
        </TableBody>
      </Table>
    </TableContainer>
=======
    <>
      <TableContainer className={classes.tableContainer} component={Paper} {...rest}>
        <Table stickyHeader className={classes.table}>
          <TableHead>
            <TableRow>
              {selectable && (
                <TableCell className={classes.header} align="left" padding="none">
                  <Checkbox
                    color="primary"
                    onChange={onMenuItemSelectAll}
                    checked={selectedItems?.length === dsData.length}
                    indeterminate={
                      selectedItems?.length > 0 && selectedItems?.length < dsData.length
                    }
                    indeterminateIcon={<IndeterminateCheckBoxIcon color="primary" />}
                  />
                </TableCell>
              )}
              {headers.map((header: any, index: number) => (
                <TableCell className={classes.header} key={`${header.title}${index}`}>
                  {header.sort ? (
                    <TableSortLabel
                      active={sort?.index === header.sort}
                      direction={handleSortDirection(header.sort?.asc)}
                      onClick={() => onSelectedField(header.sort)}>
                      {getHeaderValues(header.title)}
                    </TableSortLabel>
                  ) : (
                    <>{getHeaderValues(header.title)}</>
                  )}
                </TableCell>
              ))}
              {actions && <TableCell className={classes.header} />}
            </TableRow>
          </TableHead>
          <TableBody>
            {dsData.map((row: any, i: number) => (
              <TableRow
                key={i}
                onClick={() => onRowClick(row)}
                className={handleRowClick ? classes.tableRowClick : ''}>
                {selectable && (
                  <TableCell align="left" padding="none">
                    <Checkbox
                      color="primary"
                      checked={selectedItems?.includes(row._id)}
                      onChange={() => onMenuItemSelect(row._id)}
                    />
                  </TableCell>
                )}
                {Object.keys(row).map((item, j) => (
                  <TableCell
                    className={isValidElement(row[item]) ? '' : classes.ellipsisStyle}
                    key={`${i}-${j}`}>
                    {getValue(row[item])}
                  </TableCell>
                ))}
                <TableCell key={`action-${i}`} align={'right'}>
                  <DataTableActions
                    actions={actions}
                    onActionClick={(action) => onMenuItemClick(action, row)}
                    isBlocked={!row.Active}
                    editDisabled={selectedItems?.length > 1}
                  />
                </TableCell>
              </TableRow>
            ))}
          </TableBody>
        </Table>
      </TableContainer>
    </>
>>>>>>> 32d06bd9
  );
};

export default DataTable;<|MERGE_RESOLUTION|>--- conflicted
+++ resolved
@@ -52,13 +52,9 @@
   type: string;
 };
 
-<<<<<<< HEAD
-interface Props {
+interface Props extends PaperProps {
   collapsible?: any;
   inner?: boolean;
-=======
-interface Props extends PaperProps {
->>>>>>> 32d06bd9
   headers: any;
   sort?: { asc: boolean; index: string | null };
   setSort?: React.Dispatch<
@@ -94,9 +90,7 @@
   ...rest
 }) => {
   const classes = useStyles();
-<<<<<<< HEAD
-
-  const rows = dsData;
+
 
   const onSelectedField = (index: string) => {
     if (setSort !== undefined)
@@ -106,16 +100,6 @@
         }
         return { asc: prevState.asc, index: index };
       });
-=======
-
-  const onSelectedField = (index: string) => {
-    if (!setSort) return;
-    setSort((prevState: any) => {
-      if (prevState.index === index) {
-        return { asc: !prevState.asc, index: index };
-      }
-      return { asc: prevState.asc, index: index };
-    });
   };
 
   const getValue = (value: any) => {
@@ -145,7 +129,6 @@
     if (handleSelect) {
       handleSelect(id);
     }
->>>>>>> 32d06bd9
   };
 
   const onMenuItemSelectAll = () => {
@@ -168,127 +151,65 @@
   };
 
   return (
-<<<<<<< HEAD
-    <TableContainer
-      className={!inner ? classes.tableContainer : classes.innerTableContainer}
-      component={Paper}
-      {...rest}>
+    <TableContainer className={!inner ? classes.tableContainer : classes.innerTableContainer} component={Paper} {...rest}>
       <Table stickyHeader className={classes.table}>
         <TableHead>
           <TableRow>
             <TableCell className={classes.header} align="left" padding="none">
-              {!collapsible && actions && (
-                <Checkbox
-                  color="primary"
-                  onChange={onMenuItemSelectAll}
-                  checked={selectedItems?.length === dsData.length}
-                  indeterminate={selectedItems?.length > 0 && selectedItems?.length < dsData.length}
-                  indeterminateIcon={<IndeterminateCheckBoxIcon color="primary" />}
-                />
-              )}
+              {!collapsible && actions && selectable && (
+              <Checkbox
+                color="primary"
+                onChange={onMenuItemSelectAll}
+                checked={selectedItems?.length === dsData.length}
+                indeterminate={selectedItems?.length > 0 && selectedItems?.length < dsData.length}
+                indeterminateIcon={<IndeterminateCheckBoxIcon color="primary" />}
+              />)}
             </TableCell>
             {headers.map((header: any) => (
               <TableCell className={classes.header} key={header.sort}>
+                {header.sort ? (
                 <TableSortLabel
                   active={sort?.index === header.sort}
-                  direction={sort?.asc ? 'asc' : 'desc'}
+                  direction={handleSortDirection(header.sort?.asc)}
                   onClick={() => onSelectedField(header.sort)}>
-                  {header.title}
+                  {getHeaderValues(header.title)}
                 </TableSortLabel>
+                ) : (
+                  <>{getHeaderValues(header.title)}</>
+                )}
               </TableCell>
             ))}
-            <TableCell className={classes.header} />
+            {actions && <TableCell className={classes.header} />}
           </TableRow>
         </TableHead>
         <TableBody>
           {rows.map((row: any, i: number) => (
-            <DataTableRows
-              collapsible={collapsible !== undefined ? collapsible[i] : null}
-              row={row}
-              index={i}
-              handleAction={handleAction}
-              handleSelect={handleSelect}
-              selectedItems={selectedItems}
-              key={i}
-              actions={actions}
-            />
+            <TableRow key={i}>
+              <TableCell align="left" padding="none">
+                <Checkbox
+                  color="primary"
+                  checked={selectedItems?.includes(row._id)}
+                  onChange={() => onMenuItemSelect(row._id)}
+                />
+              </TableCell>
+              {Object.keys(row).map((item, j) => (
+                <TableCell className={classes.ellipsisStyle} key={`${i}-${j}`}>
+                  {getValue(row[item])}
+                </TableCell>
+              ))}
+              <TableCell key={`action-${i}`} align={'right'}>
+                <DataTableActions
+                  actions={actions}
+                  onActionClick={(action) => onMenuItemClick(action, row)}
+                  isBlocked={!row.Active}
+                  editDisabled={selectedItems?.length > 1}
+                />
+              </TableCell>
+            </TableRow>
           ))}
         </TableBody>
       </Table>
     </TableContainer>
-=======
-    <>
-      <TableContainer className={classes.tableContainer} component={Paper} {...rest}>
-        <Table stickyHeader className={classes.table}>
-          <TableHead>
-            <TableRow>
-              {selectable && (
-                <TableCell className={classes.header} align="left" padding="none">
-                  <Checkbox
-                    color="primary"
-                    onChange={onMenuItemSelectAll}
-                    checked={selectedItems?.length === dsData.length}
-                    indeterminate={
-                      selectedItems?.length > 0 && selectedItems?.length < dsData.length
-                    }
-                    indeterminateIcon={<IndeterminateCheckBoxIcon color="primary" />}
-                  />
-                </TableCell>
-              )}
-              {headers.map((header: any, index: number) => (
-                <TableCell className={classes.header} key={`${header.title}${index}`}>
-                  {header.sort ? (
-                    <TableSortLabel
-                      active={sort?.index === header.sort}
-                      direction={handleSortDirection(header.sort?.asc)}
-                      onClick={() => onSelectedField(header.sort)}>
-                      {getHeaderValues(header.title)}
-                    </TableSortLabel>
-                  ) : (
-                    <>{getHeaderValues(header.title)}</>
-                  )}
-                </TableCell>
-              ))}
-              {actions && <TableCell className={classes.header} />}
-            </TableRow>
-          </TableHead>
-          <TableBody>
-            {dsData.map((row: any, i: number) => (
-              <TableRow
-                key={i}
-                onClick={() => onRowClick(row)}
-                className={handleRowClick ? classes.tableRowClick : ''}>
-                {selectable && (
-                  <TableCell align="left" padding="none">
-                    <Checkbox
-                      color="primary"
-                      checked={selectedItems?.includes(row._id)}
-                      onChange={() => onMenuItemSelect(row._id)}
-                    />
-                  </TableCell>
-                )}
-                {Object.keys(row).map((item, j) => (
-                  <TableCell
-                    className={isValidElement(row[item]) ? '' : classes.ellipsisStyle}
-                    key={`${i}-${j}`}>
-                    {getValue(row[item])}
-                  </TableCell>
-                ))}
-                <TableCell key={`action-${i}`} align={'right'}>
-                  <DataTableActions
-                    actions={actions}
-                    onActionClick={(action) => onMenuItemClick(action, row)}
-                    isBlocked={!row.Active}
-                    editDisabled={selectedItems?.length > 1}
-                  />
-                </TableCell>
-              </TableRow>
-            ))}
-          </TableBody>
-        </Table>
-      </TableContainer>
-    </>
->>>>>>> 32d06bd9
   );
 };
 
