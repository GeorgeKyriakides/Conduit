--- conflicted
+++ resolved
@@ -5,6 +5,7 @@
     root: {
       backgroundColor: theme.palette.background.paper,
       display: 'flex',
+      flexGrow: 6,
       alignItems: 'center',
       justifyContent: 'center',
       justifyItems: 'center',
@@ -59,13 +60,11 @@
       width: '80%',
       justifyContent: 'center',
     },
-<<<<<<< HEAD
     marginRight: {
       marginRight: theme.spacing(2),
-=======
+    },
     formFields: {
       minWidth: 200,
->>>>>>> eaccc873
     },
   })
 );