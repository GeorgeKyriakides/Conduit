import { createAsyncThunk, createSlice } from '@reduxjs/toolkit';
<<<<<<< HEAD
import { IStorageConfig } from '../../models/storage/StorageModels';
import { getStorageSettings, putStorageSettings } from '../../http/StorageRequests';
=======
import { getStorageSettings, putStorageSettings } from '../../http/requests';
import { IStorageConfig } from '../../models/storage/StorageModels';
>>>>>>> 6a56d0bc

interface IStorageSlice {
  data: {
    config: IStorageConfig;
  };
  meta: {
    loading: boolean;
    error: Error | null;
  };
}

const initialState: IStorageSlice = {
  data: {
    config: {
      active: false,
      provider: '',
      storagePath: '',
      azure: {
        connectionString: '',
      },
      google: {
        serviceAccountKeyPath: '',
        bucketName: '',
      },
    },
  },
  meta: {
    loading: false,
    error: null,
  },
};

export const asyncGetStorageConfig = createAsyncThunk('storage/getConfig', async () => {
  try {
    const { data } = await getStorageSettings();
    return data;
  } catch (error) {
    throw error;
  }
});

export const asyncSaveStorageConfig = createAsyncThunk(
  'storage/saveConfig',
  async (dataForConfig: IStorageConfig) => {
    try {
      const { data } = await putStorageSettings(dataForConfig);
      return data;
    } catch (error) {
      throw error;
    }
  }
);

const storageSlice = createSlice({
  name: 'storage',
  initialState,
  reducers: {
    clearStoragePageStore(state) {
      state = initialState;
    },
    setStorageLoading(state, action) {
      state.meta.loading = action.payload;
    },
    setStorageError(state, action) {
      state.meta.error = action.payload;
    },
  },
  extraReducers: (builder) => {
    builder.addCase(asyncGetStorageConfig.pending, (state) => {
      state.meta.loading = true;
    });
    builder.addCase(asyncGetStorageConfig.rejected, (state, action) => {
      state.meta.loading = false;
      state.meta.error = action.error as Error;
    });
    builder.addCase(asyncGetStorageConfig.fulfilled, (state, action) => {
      state.meta.loading = false;
      state.data.config = action.payload;
    });
    builder.addCase(asyncSaveStorageConfig.pending, (state) => {
      state.meta.loading = true;
    });
    builder.addCase(asyncSaveStorageConfig.rejected, (state, action) => {
      state.meta.loading = false;
      state.meta.error = action.error as Error;
    });
    builder.addCase(asyncSaveStorageConfig.fulfilled, (state, action) => {
      state.meta.loading = false;
      state.meta.error = null;
      state.data.config = action.payload;
    });
  },
});

export const {
  setStorageLoading,
  setStorageError,
  clearStoragePageStore,
} = storageSlice.actions;

export default storageSlice.reducer;<|MERGE_RESOLUTION|>--- conflicted
+++ resolved
@@ -1,11 +1,6 @@
 import { createAsyncThunk, createSlice } from '@reduxjs/toolkit';
-<<<<<<< HEAD
 import { IStorageConfig } from '../../models/storage/StorageModels';
 import { getStorageSettings, putStorageSettings } from '../../http/StorageRequests';
-=======
-import { getStorageSettings, putStorageSettings } from '../../http/requests';
-import { IStorageConfig } from '../../models/storage/StorageModels';
->>>>>>> 6a56d0bc
 
 interface IStorageSlice {
   data: {
