--- conflicted
+++ resolved
@@ -1,15 +1,7 @@
 import {
   ADD_NEW_USER,
   ADD_AUTH_USERS,
-<<<<<<< HEAD
   BLOCK_USER_UI,
-=======
-  SEARCH_USERS,
-  EDIT_USER_ACTION,
-  DELETE_USER_ACTION,
-  BLOCK_USER_UI,
-  UNBLOCK_USER_UI,
->>>>>>> ef9ee9a7
   CLEAR_AUTH_PAGE_STORE,
   INCREASE_COUNT,
   DELETE_USER_ACTION,
@@ -41,28 +33,6 @@
           count: action.payload.count,
         },
       };
-<<<<<<< HEAD
-
-=======
-    case SEARCH_USERS:
-      return {
-        ...state,
-        authUsersState: {
-          ...state.authUsersState,
-          users: action.payload.users,
-          count: action.payload.count,
-        },
-      };
-    case ADD_NEW_USER:
-      console.log(action.payload);
-      return {
-        ...state,
-        authUsersState: {
-          ...state.authUsersState,
-          users: [...state.users, action.payload],
-        },
-      };
->>>>>>> ef9ee9a7
     case EDIT_USER_ACTION:
       return {
         ...state,
@@ -102,7 +72,6 @@
         },
       };
 
-<<<<<<< HEAD
     case INCREASE_COUNT:
       return {
         ...state,
@@ -113,22 +82,12 @@
       };
 
     case DELETE_USER_ACTION:
-=======
-    case DELETE_USER_ACTION:
-      console.log(action.payload);
->>>>>>> ef9ee9a7
       return {
         ...state,
         authUsersState: {
           ...state.authUsersState,
           users: [
-<<<<<<< HEAD
             ...state.authUsersState.users.filter((user) => user._id !== action.payload),
-=======
-            ...state.authUsersState.users.filter((user) =>
-              user._id === action.payload ? user : ''
-            ),
->>>>>>> ef9ee9a7
           ],
           count: state.authUsersState.count - 1,
         },
