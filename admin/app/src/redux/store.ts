import { Action, configureStore, ThunkAction } from '@reduxjs/toolkit';
import appAuthSlice from './slices/appAuthSlice';
import authenticationSlice from './slices/authenticationSlice';
import notificationsSlice from './slices/notificationsSlice';
import storageSlice from './slices/storageSlice';
import settingsSlice from './slices/settingsSlice';
import emailsSlice from './slices/emailsSlice';
import cmsSlice from './slices/cmsSlice';
import customEndpointsSlice from './slices/customEndpointsSlice';
import smsSlice from './slices/smsSlice';
import { useMemo } from 'react';
import { TypedUseSelectorHook, useDispatch, useSelector } from 'react-redux';
import appSlice from './slices/appSlice';
import formsSlice from './slices/formsSlice';
<<<<<<< HEAD
import chatSlice from './slices/chatSlice';
=======
import paymentsSlice from './slices/paymentsSlice';
>>>>>>> f67cc706

let store: any;

export const makeStore = (preloadedState: any) =>
  configureStore({
    reducer: {
      appSlice,
      appAuthSlice,
      authenticationSlice,
      formsSlice,
      cmsSlice,
      customEndpointsSlice,
      notificationsSlice,
      paymentsSlice,
      storageSlice,
      settingsSlice,
      emailsSlice,
      smsSlice,
      chatSlice,
    },
    preloadedState,
  });

export const initializeStore = (preloadedState: any) => {
  let _store = store ?? makeStore(preloadedState);

  if (preloadedState && store) {
    _store = makeStore({ ...store.getState(), ...preloadedState });
    store = undefined;
  }

  // For SSG and SSR always create a new store
  if (typeof window === 'undefined') return _store;
  // Create the store once in the client
  if (!store) store = _store;

  return _store;
};

export const getCurrentStore = () => {
  return store;
};

export const useStore = (initialState: any) => {
  return useMemo(() => initializeStore(initialState), [initialState]);
};

const tempState = () => {
  return makeStore(null).getState();
};

export type AppDispatch = typeof store.dispatch;
export type RootState = ReturnType<typeof tempState>;
export const useAppDispatch = () => useDispatch<AppDispatch>();
export const useAppSelector: TypedUseSelectorHook<RootState> = useSelector;
export type AppThunk = ThunkAction<void, RootState, unknown, Action<string>>;

export default store;<|MERGE_RESOLUTION|>--- conflicted
+++ resolved
@@ -12,11 +12,8 @@
 import { TypedUseSelectorHook, useDispatch, useSelector } from 'react-redux';
 import appSlice from './slices/appSlice';
 import formsSlice from './slices/formsSlice';
-<<<<<<< HEAD
 import chatSlice from './slices/chatSlice';
-=======
 import paymentsSlice from './slices/paymentsSlice';
->>>>>>> f67cc706
 
 let store: any;
 
