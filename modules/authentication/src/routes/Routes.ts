--- conflicted
+++ resolved
@@ -1,5 +1,5 @@
-import { LocalHandlers } from '../handlers/auth/local';
-import * as grpc from 'grpc';
+import { LocalHandlers } from "../handlers/auth/local";
+import * as grpc from "grpc";
 import ConduitGrpcSdk, {
   ConduitMiddleware,
   ConduitRoute,
@@ -8,18 +8,22 @@
   ConduitString,
   constructMiddleware,
   constructRoute,
-  GrpcServer,
   TYPE,
-} from '@quintessential-sft/conduit-grpc-sdk';
-import { FacebookHandlers } from '../handlers/auth/facebook';
-import { GoogleHandlers } from '../handlers/auth/google';
-import { CommonHandlers } from '../handlers/auth/common';
-import { ServiceHandler } from '../handlers/auth/service';
-import { KakaoHandlers } from '../handlers/auth/kakao';
-import { TwitchHandlers } from '../handlers/auth/twitch';
-import { isNil } from 'lodash';
-import { UserSchema } from '../models';
-import moment from 'moment';
+} from "@quintessential-sft/conduit-grpc-sdk";
+import { FacebookHandlers } from "../handlers/auth/facebook";
+import { GoogleHandlers } from "../handlers/auth/google";
+import { CommonHandlers } from "../handlers/auth/common";
+import { ServiceHandler } from "../handlers/auth/service";
+import { KakaoHandlers } from "../handlers/auth/kakao";
+import { TwitchHandlers } from "../handlers/auth/twitch";
+import { isNil } from "lodash";
+import fs from "fs";
+import path from "path";
+import { UserSchema } from "../models";
+import moment from "moment";
+
+const protoLoader = require("@grpc/proto-loader");
+const PROTO_PATH = __dirname + "/router.proto";
 
 export class AuthenticationRoutes {
   private readonly localHandlers: LocalHandlers;
@@ -30,7 +34,7 @@
   private readonly kakaoHandlers: KakaoHandlers;
   private readonly twitchHandlers: TwitchHandlers;
 
-  constructor(readonly server: GrpcServer, private readonly grpcSdk: ConduitGrpcSdk) {
+  constructor(server: grpc.Server, private readonly grpcSdk: ConduitGrpcSdk) {
     this.localHandlers = new LocalHandlers(grpcSdk);
     this.facebookHandlers = new FacebookHandlers(grpcSdk);
     this.googleHandlers = new GoogleHandlers(grpcSdk);
@@ -38,38 +42,6 @@
     this.kakaoHandlers = new KakaoHandlers(grpcSdk);
     this.twitchHandlers = new TwitchHandlers(grpcSdk);
     this.commonHandlers = new CommonHandlers(grpcSdk);
-<<<<<<< HEAD
-  }
-
-  async registerRoutes() {
-    let activeRoutes = await this.getRegisteredRoutes();
-    this.grpcSdk.router
-      .registerRouter(this.server, activeRoutes, {
-        register: this.localHandlers.register.bind(this.localHandlers),
-        authenticateLocal: this.localHandlers.authenticate.bind(this.localHandlers),
-        forgotPassword: this.localHandlers.forgotPassword.bind(this.localHandlers),
-        resetPassword: this.localHandlers.resetPassword.bind(this.localHandlers),
-        verifyEmail: this.localHandlers.verifyEmail.bind(this.localHandlers),
-        verify: this.localHandlers.verify.bind(this.localHandlers),
-        enableTwoFa: this.localHandlers.enableTwoFa.bind(this.localHandlers),
-        verifyPhoneNumber: this.localHandlers.verifyPhoneNumber.bind(this.localHandlers),
-        disableTwoFa: this.localHandlers.disableTwoFa.bind(this.localHandlers),
-        authenticateFacebook: this.facebookHandlers.authenticate.bind(
-          this.facebookHandlers
-        ),
-        authenticateGoogle: this.googleHandlers.authenticate.bind(this.googleHandlers),
-        authenticateService: this.serviceHandler.authenticate.bind(this.serviceHandler),
-        authenticateKakao: this.kakaoHandlers.authenticate.bind(this.kakaoHandlers),
-        authenticateTwitch: this.twitchHandlers.authenticate.bind(this.twitchHandlers),
-        renewAuth: this.commonHandlers.renewAuth.bind(this.commonHandlers),
-        logOut: this.commonHandlers.logOut.bind(this.commonHandlers),
-        getUser: this.commonHandlers.getUser.bind(this.commonHandlers),
-        deleteUser: this.commonHandlers.deleteUser.bind(this.commonHandlers),
-        authMiddleware: this.middleware.bind(this),
-      })
-      .catch((err: Error) => {
-        console.log('Failed to register routes for module');
-=======
 
     const packageDefinition = protoLoader.loadSync(PROTO_PATH, {
       keepCase: true,
@@ -84,35 +56,19 @@
     const router = protoDescriptor.authentication.router.Router;
     server.addService(router.service, {
       register: this.localHandlers.register.bind(this.localHandlers),
-      authenticateLocal: this.localHandlers.authenticate.bind(
-        this.localHandlers
-      ),
-      forgotPassword: this.localHandlers.forgotPassword.bind(
-        this.localHandlers
-      ),
+      authenticateLocal: this.localHandlers.authenticate.bind(this.localHandlers),
+      forgotPassword: this.localHandlers.forgotPassword.bind(this.localHandlers),
       resetPassword: this.localHandlers.resetPassword.bind(this.localHandlers),
       verifyEmail: this.localHandlers.verifyEmail.bind(this.localHandlers),
       verify: this.localHandlers.verify.bind(this.localHandlers),
       enableTwoFa: this.localHandlers.enableTwoFa.bind(this.localHandlers),
-      verifyPhoneNumber: this.localHandlers.verifyPhoneNumber.bind(
-        this.localHandlers
-      ),
+      verifyPhoneNumber: this.localHandlers.verifyPhoneNumber.bind(this.localHandlers),
       disableTwoFa: this.localHandlers.disableTwoFa.bind(this.localHandlers),
-      authenticateFacebook: this.facebookHandlers.authenticate.bind(
-        this.facebookHandlers
-      ),
-      authenticateGoogle: this.googleHandlers.authenticate.bind(
-        this.googleHandlers
-      ),
-      authenticateService: this.serviceHandler.authenticate.bind(
-        this.serviceHandler
-      ),
-      authenticateKakao: this.kakaoHandlers.authenticate.bind(
-        this.kakaoHandlers
-      ),
-      authenticateTwitch: this.twitchHandlers.authenticate.bind(
-        this.twitchHandlers
-      ),
+      authenticateFacebook: this.facebookHandlers.authenticate.bind(this.facebookHandlers),
+      authenticateGoogle: this.googleHandlers.authenticate.bind(this.googleHandlers),
+      authenticateService: this.serviceHandler.authenticate.bind(this.serviceHandler),
+      authenticateKakao: this.kakaoHandlers.authenticate.bind(this.kakaoHandlers),
+      authenticateTwitch: this.twitchHandlers.authenticate.bind(this.twitchHandlers),
       renewAuth: this.commonHandlers.renewAuth.bind(this.commonHandlers),
       logOut: this.commonHandlers.logOut.bind(this.commonHandlers),
       getUser: this.commonHandlers.getUser.bind(this.commonHandlers),
@@ -122,17 +78,12 @@
   }
 
   async registerRoutes(url: string) {
-    let routerProtoFile = fs.readFileSync(
-      path.resolve(__dirname, "./router.proto")
-    );
+    let routerProtoFile = fs.readFileSync(path.resolve(__dirname, "./router.proto"));
     let activeRoutes = await this.getRegisteredRoutes();
-    this.grpcSdk.router
-      .register(activeRoutes, routerProtoFile.toString("utf-8"), url)
-      .catch((err: Error) => {
-        console.log("Failed to register routes for authentication module");
->>>>>>> c8379f5c
-        console.log(err);
-      });
+    this.grpcSdk.router.register(activeRoutes, routerProtoFile.toString("utf-8"), url).catch((err: Error) => {
+      console.log("Failed to register routes for authentication module");
+      console.log(err);
+    });
   }
 
   async getRegisteredRoutes(): Promise<any[]> {
@@ -141,249 +92,190 @@
     let enabled = false;
 
     let errorMessage = null;
-    let authActive = await this.localHandlers
-      .validate()
-      .catch((e: any) => (errorMessage = e));
+    let authActive = await this.localHandlers.validate().catch((e: any) => (errorMessage = e));
     if (!errorMessage && authActive) {
       routesArray.push(
         constructRoute(
           new ConduitRoute(
             {
-              path: '/local/new',
+              path: "/authentication/local/new",
               action: ConduitRouteActions.POST,
               bodyParams: {
                 email: TYPE.String,
                 password: TYPE.String,
               },
             },
-            new ConduitRouteReturnDefinition('RegisterResponse', 'String'),
-            'register'
-          )
-        )
-      );
-
-      routesArray.push(
-        constructRoute(
-          new ConduitRoute(
-            {
-              path: '/local',
+            new ConduitRouteReturnDefinition("RegisterResponse", "String"),
+            "register"
+          )
+        )
+      );
+
+      routesArray.push(
+        constructRoute(
+          new ConduitRoute(
+            {
+              path: "/authentication/local",
               action: ConduitRouteActions.POST,
               bodyParams: {
                 email: TYPE.String,
                 password: TYPE.String,
               },
             },
-            new ConduitRouteReturnDefinition('LoginResponse', {
+            new ConduitRouteReturnDefinition("LoginResponse", {
               userId: ConduitString.Optional,
               accessToken: ConduitString.Optional,
               refreshToken: ConduitString.Optional,
               message: ConduitString.Optional,
             }),
-            'authenticateLocal'
-          )
-        )
-      );
-
-      routesArray.push(
-        constructRoute(
-          new ConduitRoute(
-            {
-              path: '/forgot-password',
+            "authenticateLocal"
+          )
+        )
+      );
+
+      routesArray.push(
+        constructRoute(
+          new ConduitRoute(
+            {
+              path: "/authentication/forgot-password",
               action: ConduitRouteActions.POST,
               bodyParams: {
                 email: TYPE.String,
               },
             },
-<<<<<<< HEAD
-            new ConduitRouteReturnDefinition('ForgotPasswordResponse', 'String'),
-            'forgotPassword'
-=======
-            new ConduitRouteReturnDefinition(
-              "ForgotPasswordResponse",
-              "String"
-            ),
+            new ConduitRouteReturnDefinition("ForgotPasswordResponse", "String"),
             "forgotPassword"
->>>>>>> c8379f5c
-          )
-        )
-      );
-
-      routesArray.push(
-        constructRoute(
-          new ConduitRoute(
-            {
-              path: '/reset-password',
+          )
+        )
+      );
+
+      routesArray.push(
+        constructRoute(
+          new ConduitRoute(
+            {
+              path: "/authentication/reset-password",
               action: ConduitRouteActions.POST,
               bodyParams: {
                 passwordResetToken: TYPE.String,
                 password: TYPE.String,
               },
             },
-            new ConduitRouteReturnDefinition('ResetPasswordResponse', 'String'),
-            'resetPassword'
-          )
-        )
-      );
-
-      routesArray.push(
-        constructRoute(
-          new ConduitRoute(
-            {
-              path: '/hook/verify-email/:verificationToken',
+            new ConduitRouteReturnDefinition("ResetPasswordResponse", "String"),
+            "resetPassword"
+          )
+        )
+      );
+
+      routesArray.push(
+        constructRoute(
+          new ConduitRoute(
+            {
+              path: "/hook/authentication/verify-email/:verificationToken",
               action: ConduitRouteActions.GET,
               urlParams: {
                 verificationToken: TYPE.String,
               },
             },
-            new ConduitRouteReturnDefinition('VerifyEmailResponse', 'String'),
-            'verifyEmail'
-          )
-        )
-      );
-
-      const authConfig = await this.grpcSdk.config
-<<<<<<< HEAD
-        .get('authentication')
-=======
-        .get("authentication")
->>>>>>> c8379f5c
-        .catch(console.error);
+            new ConduitRouteReturnDefinition("VerifyEmailResponse", "String"),
+            "verifyEmail"
+          )
+        )
+      );
+
+      const authConfig = await this.grpcSdk.config.get("authentication").catch(console.error);
       if (authConfig?.twofa.enabled) {
         routesArray.push(
           constructRoute(
             new ConduitRoute(
               {
-                path: '/local/twofa',
+                path: "/authentication/local/twofa",
                 action: ConduitRouteActions.POST,
                 bodyParams: {
                   email: TYPE.String,
                   code: TYPE.String,
-                },
-              },
-<<<<<<< HEAD
-              new ConduitRouteReturnDefinition('VerifyTwoFaResponse', {
-=======
+                }
+              },
               new ConduitRouteReturnDefinition("VerifyTwoFaResponse", {
->>>>>>> c8379f5c
-                userId: ConduitString.Optional,
-                accessToken: ConduitString.Optional,
-                refreshToken: ConduitString.Optional,
-                message: ConduitString.Optional,
+                  userId: ConduitString.Optional,
+                  accessToken: ConduitString.Optional,
+                  refreshToken: ConduitString.Optional,
+                  message: ConduitString.Optional,
               }),
-              'verify'
+              "verify"
             )
           )
         );
 
         routesArray.push(
-          constructRoute(
-            new ConduitRoute(
-              {
-<<<<<<< HEAD
-                path: '/local/enable-twofa',
-                action: ConduitRouteActions.UPDATE,
-                middlewares: ['authMiddleware'],
-=======
-                path: "/authentication/local/enable-twofa",
-                action: ConduitRouteActions.UPDATE,
-                middlewares: ["authMiddleware"],
->>>>>>> c8379f5c
-                bodyParams: {
-                  phoneNumber: TYPE.String,
-                },
-              },
-<<<<<<< HEAD
-              new ConduitRouteReturnDefinition('EnableTwoFaResponse', 'String'),
-              'enableTwoFa'
-=======
-              new ConduitRouteReturnDefinition("EnableTwoFaResponse", "String"),
-              "enableTwoFa"
->>>>>>> c8379f5c
+            constructRoute(
+                new ConduitRoute(
+                    {
+                        path: "/authentication/local/enable-twofa",
+                        action: ConduitRouteActions.UPDATE,
+                        middlewares: ["authMiddleware"],
+                        bodyParams: {
+                            phoneNumber: TYPE.String
+                        }
+                    },
+                    new ConduitRouteReturnDefinition("EnableTwoFaResponse", "String"),
+                    "enableTwoFa"
+                )
             )
-          )
         );
 
         routesArray.push(
-          constructRoute(
-            new ConduitRoute(
-              {
-<<<<<<< HEAD
-                path: '/local/verifyPhoneNumber',
-                action: ConduitRouteActions.POST,
-                middlewares: ['authMiddleware'],
-=======
-                path: "/authentication/local/verifyPhoneNumber",
-                action: ConduitRouteActions.POST,
-                middlewares: ["authMiddleware"],
->>>>>>> c8379f5c
-                bodyParams: {
-                  code: TYPE.String,
-                },
-              },
-<<<<<<< HEAD
-              new ConduitRouteReturnDefinition('VerifyPhoneNumberResponse', 'String'),
-              'verifyPhoneNumber'
-=======
-              new ConduitRouteReturnDefinition(
-                "VerifyPhoneNumberResponse",
-                "String"
-              ),
-              "verifyPhoneNumber"
->>>>>>> c8379f5c
+            constructRoute(
+                new ConduitRoute(
+                    {
+                        path: "/authentication/local/verifyPhoneNumber",
+                        action: ConduitRouteActions.POST,
+                        middlewares: ["authMiddleware"],
+                        bodyParams: {
+                            code: TYPE.String
+                        }
+                    },
+                    new ConduitRouteReturnDefinition("VerifyPhoneNumberResponse", "String"),
+                    "verifyPhoneNumber"
+                )
             )
-          )
         );
 
-        routesArray.push(
-          constructRoute(
-            new ConduitRoute(
-              {
-<<<<<<< HEAD
-                path: '/local/disable-twofa',
-                action: ConduitRouteActions.UPDATE,
-                middlewares: ['authMiddleware'],
-              },
-              new ConduitRouteReturnDefinition('DisableTwoFaResponse', 'String'),
-              'disableTwoFa'
-=======
-                path: "/authentication/local/disable-twofa",
-                action: ConduitRouteActions.UPDATE,
-                middlewares: ["authMiddleware"],
-              },
-              new ConduitRouteReturnDefinition(
-                "DisableTwoFaResponse",
-                "String"
-              ),
-              "disableTwoFa"
->>>>>>> c8379f5c
-            )
-          )
-        );
+          routesArray.push(
+              constructRoute(
+                  new ConduitRoute(
+                      {
+                          path: "/authentication/local/disable-twofa",
+                          action: ConduitRouteActions.UPDATE,
+                          middlewares: ["authMiddleware"],
+                      },
+                      new ConduitRouteReturnDefinition("DisableTwoFaResponse", "String"),
+                      "disableTwoFa"
+                  )
+              )
+          );
       }
       enabled = true;
     }
     errorMessage = null;
-    authActive = await this.facebookHandlers
-      .validate()
-      .catch((e: any) => (errorMessage = e));
+    authActive = await this.facebookHandlers.validate().catch((e: any) => (errorMessage = e));
     if (!errorMessage && authActive) {
       routesArray.push(
         constructRoute(
           new ConduitRoute(
             {
-              path: '/facebook',
+              path: "/authentication/facebook",
               action: ConduitRouteActions.POST,
               bodyParams: {
                 // todo switch to required when the parsing is added
                 access_token: ConduitString.Optional,
               },
             },
-            new ConduitRouteReturnDefinition('FacebookResponse', {
+            new ConduitRouteReturnDefinition("FacebookResponse", {
               userId: ConduitString.Required,
               accessToken: ConduitString.Required,
               refreshToken: ConduitString.Required,
             }),
-            'authenticateFacebook'
+            "authenticateFacebook"
           )
         )
       );
@@ -392,15 +284,13 @@
     }
 
     errorMessage = null;
-    authActive = await this.googleHandlers
-      .validate()
-      .catch((e: any) => (errorMessage = e));
+    authActive = await this.googleHandlers.validate().catch((e: any) => (errorMessage = e));
     if (!errorMessage && authActive) {
       routesArray.push(
         constructRoute(
           new ConduitRoute(
             {
-              path: '/google',
+              path: "/authentication/google",
               action: ConduitRouteActions.POST,
               bodyParams: {
                 id_token: TYPE.String,
@@ -408,12 +298,12 @@
                 expires_in: TYPE.String,
               },
             },
-            new ConduitRouteReturnDefinition('GoogleResponse', {
+            new ConduitRouteReturnDefinition("GoogleResponse", {
               userId: ConduitString.Required,
               accessToken: ConduitString.Required,
               refreshToken: ConduitString.Required,
             }),
-            'authenticateGoogle'
+            "authenticateGoogle"
           )
         )
       );
@@ -422,27 +312,25 @@
     }
 
     errorMessage = null;
-    authActive = await this.serviceHandler
-      .validate()
-      .catch((e: any) => (errorMessage = e));
+    authActive = await this.serviceHandler.validate().catch((e: any) => (errorMessage = e));
     if (!errorMessage && authActive) {
       routesArray.push(
         constructRoute(
           new ConduitRoute(
             {
-              path: '/service',
+              path: "/authentication/service",
               action: ConduitRouteActions.POST,
               bodyParams: {
                 serviceName: TYPE.String,
                 token: TYPE.String,
               },
             },
-            new ConduitRouteReturnDefinition('VerifyServiceResponse', {
+            new ConduitRouteReturnDefinition("VerifyServiceResponse", {
               serviceId: ConduitString.Required,
               accessToken: ConduitString.Required,
               refreshToken: ConduitString.Required,
             }),
-            'authenticateService'
+            "authenticateService"
           )
         )
       );
@@ -451,26 +339,24 @@
     }
 
     errorMessage = null;
-    authActive = await this.kakaoHandlers
-      .validate()
-      .catch((e: any) => (errorMessage = e));
+    authActive = await this.kakaoHandlers.validate().catch((e: any) => (errorMessage = e));
     if (!errorMessage && authActive) {
       routesArray.push(
         constructRoute(
           new ConduitRoute(
             {
-              path: '/hook/kakao',
+              path: "/hook/authentication/kakao",
               action: ConduitRouteActions.GET,
               urlParams: {
                 code: TYPE.String,
               },
             },
-            new ConduitRouteReturnDefinition('KakaoResponse', {
+            new ConduitRouteReturnDefinition("KakaoResponse", {
               userId: ConduitString.Required,
               accessToken: ConduitString.Required,
               refreshToken: ConduitString.Required,
             }),
-            'authenticateKakao'
+            "authenticateKakao"
           )
         )
       );
@@ -479,26 +365,24 @@
     }
 
     errorMessage = null;
-    authActive = await this.twitchHandlers
-      .validate()
-      .catch((e: any) => (errorMessage = e));
+    authActive = await this.twitchHandlers.validate().catch((e: any) => (errorMessage = e));
     if (!errorMessage && authActive) {
       routesArray.push(
         constructRoute(
           new ConduitRoute(
             {
-              path: '/hook/twitch',
+              path: "/hook/authentication/twitch",
               action: ConduitRouteActions.GET,
               urlParams: {
                 code: TYPE.String,
               },
             },
-            new ConduitRouteReturnDefinition('TwitchResponse', {
+            new ConduitRouteReturnDefinition("TwitchResponse", {
               userId: ConduitString.Required,
               accessToken: ConduitString.Required,
               refreshToken: ConduitString.Required,
             }),
-            'authenticateTwitch'
+            "authenticateTwitch"
           )
         )
       );
@@ -511,70 +395,62 @@
         constructRoute(
           new ConduitRoute(
             {
-              path: '/user',
+              path: "/authentication/user",
               action: ConduitRouteActions.GET,
-              middlewares: ['authMiddleware'],
-            },
-            new ConduitRouteReturnDefinition('UserResponse', UserSchema.fields),
-            'getUser'
-          )
-        )
-      );
-      routesArray.push(
-        constructRoute(
-          new ConduitRoute(
-            {
-              path: '/user',
+              middlewares: ["authMiddleware"],
+            },
+            new ConduitRouteReturnDefinition("UserResponse", UserSchema.fields),
+            "getUser"
+          )
+        )
+      );
+      routesArray.push(
+        constructRoute(
+          new ConduitRoute(
+            {
+              path: "/authentication/user",
               action: ConduitRouteActions.DELETE,
-              middlewares: ['authMiddleware'],
-            },
-            new ConduitRouteReturnDefinition('DeleteUserResponse', 'String'),
-            'deleteUser'
-          )
-        )
-      );
-      routesArray.push(
-        constructRoute(
-          new ConduitRoute(
-            {
-              path: '/renew',
+              middlewares: ["authMiddleware"],
+            },
+            new ConduitRouteReturnDefinition("DeleteUserResponse", "String"),
+            "deleteUser"
+          )
+        )
+      );
+      routesArray.push(
+        constructRoute(
+          new ConduitRoute(
+            {
+              path: "/authentication/renew",
               action: ConduitRouteActions.POST,
               bodyParams: {
                 refreshToken: TYPE.String,
               },
             },
-            new ConduitRouteReturnDefinition('RenewAuthenticationResponse', {
+            new ConduitRouteReturnDefinition("RenewAuthenticationResponse", {
               accessToken: ConduitString.Required,
               refreshToken: ConduitString.Required,
             }),
-            'renewAuth'
-          )
-        )
-      );
-
-      routesArray.push(
-        constructRoute(
-          new ConduitRoute(
-            {
-              path: '/logout',
-              action: ConduitRouteActions.POST,
-              middlewares: ['authMiddleware'],
-            },
-            new ConduitRouteReturnDefinition('LogoutResponse', 'String'),
-            'logOut'
-          )
-        )
-      );
-
-      routesArray.push(
-<<<<<<< HEAD
-        constructMiddleware(new ConduitMiddleware({ path: '/' }, 'authMiddleware'))
-=======
-        constructMiddleware(
-          new ConduitMiddleware({ path: "/authentication" }, "authMiddleware")
-        )
->>>>>>> c8379f5c
-      );
+            "renewAuth"
+          )
+        )
+      );
+
+      routesArray.push(
+        constructRoute(
+          new ConduitRoute(
+            {
+              path: "/authentication/logout",
+              action: ConduitRouteActions.POST,
+              middlewares: ["authMiddleware"],
+            },
+            new ConduitRouteReturnDefinition("LogoutResponse", "String"),
+            "logOut"
+          )
+        )
+      );
+
+      routesArray.push(constructMiddleware(new ConduitMiddleware({ path: "/authentication" }, "authMiddleware")));
     }
     return routesArray;
   }
@@ -593,67 +469,49 @@
       });
     }
 
-<<<<<<< HEAD
-    const header = (headers['Authorization'] || headers['authorization']) as string;
-=======
-    const header = (headers["Authorization"] ||
-      headers["authorization"]) as string;
->>>>>>> c8379f5c
+    const header = (headers["Authorization"] || headers["authorization"]) as string;
     if (isNil(header)) {
       return callback({
         code: grpc.status.UNAUTHENTICATED,
-        message: 'No authorization header present',
+        message: "No authorization header present",
       });
     }
-    const args = header.split(' ');
-
-    if (args[0] !== 'Bearer' || isNil(args[1])) {
+    const args = header.split(" ");
+
+    if (args[0] !== "Bearer" || isNil(args[1])) {
       return callback({
         code: grpc.status.UNAUTHENTICATED,
-        message: 'Authorization header malformed',
+        message: "Authorization header malformed",
       });
     }
 
     this.grpcSdk
-      .databaseProvider!.findOne('AccessToken', {
+      .databaseProvider!.findOne("AccessToken", {
         token: args[1],
         clientId: context.clientId,
       })
       .then((accessTokenDoc: any) => {
-        if (
-          isNil(accessTokenDoc) ||
-          moment().isAfter(moment(accessTokenDoc.expiresOn))
-        ) {
+        if (isNil(accessTokenDoc) || moment().isAfter(moment(accessTokenDoc.expiresOn))) {
           return callback({
             code: grpc.status.UNAUTHENTICATED,
-            message: 'Token is expired or otherwise not valid',
+            message: "Token is expired or otherwise not valid",
           });
         }
-        return this.grpcSdk
-<<<<<<< HEAD
-          .databaseProvider!.findOne('User', { _id: accessTokenDoc.userId })
-=======
-          .databaseProvider!.findOne("User", { _id: accessTokenDoc.userId })
->>>>>>> c8379f5c
-          .then((user: any) => {
-            if (isNil(user)) {
-              callback({
-                code: grpc.status.UNAUTHENTICATED,
-<<<<<<< HEAD
-                message: 'User no longer exists',
-=======
-                message: "User no longer exists",
->>>>>>> c8379f5c
-              });
-            } else {
-              callback(null, { result: JSON.stringify({ user: user }) });
-            }
-          });
+        return this.grpcSdk.databaseProvider!.findOne("User", { _id: accessTokenDoc.userId }).then((user: any) => {
+          if (isNil(user)) {
+            callback({
+              code: grpc.status.UNAUTHENTICATED,
+              message: "User no longer exists",
+            });
+          } else {
+            callback(null, { result: JSON.stringify({ user: user }) });
+          }
+        });
       })
       .catch((err) => {
         callback({
           code: grpc.status.INTERNAL,
-          message: err?.message ? err.message : 'Something went wrong',
+          message: err?.message ? err.message : "Something went wrong",
         });
       });
   }
