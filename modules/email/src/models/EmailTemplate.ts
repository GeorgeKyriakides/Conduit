--- conflicted
+++ resolved
@@ -2,63 +2,29 @@
 
 
 export const emailTemplateSchema = new ConduitSchema('EmailTemplate',
-<<<<<<< HEAD
     {
         _id: TYPE.ObjectId,
         name: {
             type: TYPE.String,
             unique: true,
-            required: true
-        },
+            required: true,
+        systemRequired: true},
         subject: {
-            type: TYPE.String
+            type: TYPE.String,
+      systemRequired: true
         },
         body: {
             type: TYPE.String,
-            required: true
-        },
+            required: true,
+        systemRequired: true},
         variables: {
-            type: [TYPE.String]
-        },
-        createdAt: {
-            type: TYPE.Date,
-            required: true
-        },
-        updatedAt: {
-            type: TYPE.Date,
-            required: true
-        }
-    },
-    {
-        timestamps: true
-    });
-=======
-  {
-    _id: TYPE.ObjectId,
-    name: {
-      type: TYPE.String,
-      unique: true,
-      required: true,
-      systemRequired: true
-    },
-    subject: {
-      type: TYPE.String,
-      systemRequired: true
-    },
-    body: {
-      type: TYPE.String,
-      required: true,
-      systemRequired: true
-    },
-    variables: {
-      type: [String],
-      systemRequired: true
-    },
-    createdAt: TYPE.Date,
-    updatedAt: TYPE.Date
-  },
-  {
+            type: [TYPE.String],
+        systemRequired: true},
+        createdAt:  TYPE.Date,
+
+        updatedAt: TYPE.Date
+            },
+        {
     timestamps: true,
     systemRequired: true
-  });
->>>>>>> 80c55b66
+    });