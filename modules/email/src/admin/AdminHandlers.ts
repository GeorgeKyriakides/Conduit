--- conflicted
+++ resolved
@@ -54,9 +54,7 @@
         message: 'id must be provided!',
       });
     }
-
     let errorMessage;
-
     const templateDocument = await this.database
       .findOne('EmailTemplate', { _id: _id })
       .catch((e: any) => (errorMessage = e.message));
@@ -70,10 +68,7 @@
       name: templateDocument.name,
       body: templateDocument.body,
     }
-<<<<<<< HEAD
-=======
-
->>>>>>> 1afa72fc
+
     const created = await (this.emailService.createExternalTemplate(template) as any)
       .catch((e: any) => (errorMessage = e.message));
     if(!isNil(errorMessage)){
@@ -85,11 +80,7 @@
 
     if(templateDocument){
       templateDocument['externalManaged'] = true;
-<<<<<<< HEAD
-      templateDocument['externalId'] = created.id;
-=======
       templateDocument['externalId'] =  created.id;
->>>>>>> 1afa72fc
       await this.database
         .findByIdAndUpdate('EmailTemplate',_id,templateDocument)
         .catch((e: any) => (errorMessage = e.message));
@@ -100,10 +91,7 @@
           message: errorMessage,
         });
     }
-<<<<<<< HEAD
-=======
-
->>>>>>> 1afa72fc
+
     return callback(null, { result: JSON.stringify({ created }) });
   }
 
@@ -162,14 +150,13 @@
     const templateDocuments = await this.database
       .findMany('EmailTemplate',{ _id: { $in: ids } })
       .catch((e:any) => (errorMessage = e.message));
-    console.log(templateDocuments);
+
     if(!isNil(errorMessage)) {
       return callback({
         code: status.INTERNAL,
         message: errorMessage,
       });
     }
-
 
     const foundDocuments = templateDocuments.length;
     if( foundDocuments !== totalCount){
@@ -180,13 +167,11 @@
     }
 
     for( let template of templateDocuments){
-
       if( template.externalManaged){
         await this.emailService.deleteExternalTemplate(template.externalId)
           ?.catch((e:any) => (errorMessage= e.message));
 
         if(!isNil(errorMessage)){
-          console.log(errorMessage);
           return callback({
             code: status.INTERNAL,
             message: errorMessage,
@@ -194,13 +179,11 @@
         }
       }
     }
-    console.log('edw')
     const deletedDocuments = await this.database
       .deleteMany('EmailTemplate',{ _id: { $in: ids } })
       .catch((e: any) => (errorMessage = e.message));
 
     if(!isNil(errorMessage)){
-      console.log('edw');
       return callback({
         code: status.INTERNAL,
         message: errorMessage,
