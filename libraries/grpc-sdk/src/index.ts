import Config from "./modules/config";
import Admin from "./modules/admin";
import Router from "./modules/router";
import DatabaseProvider from "./modules/databaseProvider";
import InMemoryStore from "./modules/inMemoryStore";
import Email from "./modules/email";
import Storage from "./modules/storage";
import PushNotifications from "./modules/pushNotifications";
import Authentication from "./modules/authentication";
import * as grpc from "grpc";
<<<<<<< HEAD
import CMS from "./modules/cms";

export default class ConduitGrpcSdk {
  private readonly serverUrl: string;
  private readonly _config: Config;
  private readonly _admin: Admin;
  private readonly _router: Router;
  private readonly _modules: any = {};
  private readonly _availableModules: any = {
    "in-memory-store": InMemoryStore,
    "database-provider": DatabaseProvider,
    storage: Storage,
    email: Email,
    "push-notifications": PushNotifications,
    authentication: Authentication,
    cms: CMS,
  };
  private lastSearch: number = Date.now();

  constructor(serverUrl: string) {
    this.serverUrl = serverUrl;
    this._config = new Config(this.serverUrl);
    this._admin = new Admin(this.serverUrl);
    this._router = new Router(this.serverUrl);
    this.initializeModules().then(() => {});
    this.watchModules();
  }

  watchModules() {
    this.config.watchModules().on("module-registered", (modules: any) => {
      Object.keys(this._modules).forEach((r) => {
        let found = modules.filter((m: any) => m.moduleName === r);
        if (!found || found.length === 0) {
          this._modules[r].closeConnection();
=======
import CMS from './modules/cms';
import SMS from './modules/sms';

export default class ConduitGrpcSdk {

    private readonly serverUrl: string;
    private readonly _config: Config;
    private readonly _admin: Admin;
    private readonly _router: Router;
    private readonly _modules: any = {};
    private readonly _availableModules: any = {
        "in-memory-store": InMemoryStore,
        "database-provider": DatabaseProvider,
        "storage": Storage,
        "email": Email,
        "push-notifications": PushNotifications,
        "authentication": Authentication,
        "cms": CMS,
        "sms": SMS
    }
    private lastSearch: number = Date.now();

    constructor(serverUrl: string) {
        this.serverUrl = serverUrl;
        this._config = new Config(this.serverUrl);
        this._admin = new Admin(this.serverUrl);
        this._router = new Router(this.serverUrl);
        this.initializeModules().then(() => {});
    }

    /**
     * Gets all the registered modules from the config and creates clients for them.
     * This will only work on known modules, since the primary usage for the sdk is internal
     */
    initializeModules() {
        return this._config
            .moduleList()
            .then(r => {
                this.lastSearch = Date.now();
                r.forEach(m => {
                    if (!this._modules[m.moduleName] && this._availableModules[m.moduleName]) {
                        this._modules[m.moduleName] = new this._availableModules[m.moduleName](m.url);
                    }
                })
                return "ok"
            })
            .catch(err => {
                if (err.code !== 5) {
                    console.error(err);
                }
            })
    }

    async waitForExistence(moduleName: string) {
        await this.initializeModules();
        while (!this._modules[moduleName]) {
            await this.sleep(1000);
            await this.initializeModules();
        }
        return true;
    }

    sleep(ms: number) {
        return new Promise((resolve) => {
            setTimeout(resolve, ms);
        });
    }

    /**
     * Used to refresh all modules to check for new registrations
     * @param force If true will check for new modules no matter the interval
     */
    async refreshModules(force?: boolean) {
        if (this.lastSearch < (Date.now() - 3000) || force) {
            return this.initializeModules();
>>>>>>> 5a84066c
        }
      });
      modules.forEach((m: any) => {
        if (!this._modules[m.moduleName] && this._availableModules[m.moduleName]) {
          this._modules[m.moduleName] = new this._availableModules[m.moduleName](m.url);
        } else {
          this._modules[m.moduleName].initializeClient();
        }
      });
    });
  }

  /**
   * Gets all the registered modules from the config and creates clients for them.
   * This will only work on known modules, since the primary usage for the sdk is internal
   */
  initializeModules() {
    return this._config
      .moduleList()
      .then((r) => {
        this.lastSearch = Date.now();
        r.forEach((m) => {
          if (!this._modules[m.moduleName] && this._availableModules[m.moduleName]) {
            this._modules[m.moduleName] = new this._availableModules[m.moduleName](m.url);
          }
        });
        return "ok";
      })
      .catch((err) => {
        if (err.code !== 5) {
          console.error(err);
        }
<<<<<<< HEAD
      });
  }

  isAvailable(moduleName: string) {
    return this._modules[moduleName] && this._modules[moduleName].active ? true : false;
  }

  async waitForExistence(moduleName: string) {
    while (!this._modules[moduleName]) {
      await this.sleep(1000);
    }
    return true;
  }

  sleep(ms: number) {
    return new Promise((resolve) => {
      setTimeout(resolve, ms);
    });
  }

  /**
   * Used to refresh all modules to check for new registrations
   * @param force If true will check for new modules no matter the interval
   */
  async refreshModules(force?: boolean) {
    if (this.lastSearch < Date.now() - 3000 || force) {
      return this.initializeModules();
    }
    return "ok";
  }

  get config(): Config {
    return this._config;
  }

  get admin(): Admin {
    return this._admin;
  }

  get router(): Router {
    return this._router;
  }

  get inMemoryStore(): InMemoryStore | null {
    if (this._modules["in-memory-store"]) {
      return this._modules["in-memory-store"];
    } else {
      console.warn("In memory store not up yet!");
      return null;
    }
  }

  get databaseProvider(): DatabaseProvider | null {
    if (this._modules["database-provider"]) {
      return this._modules["database-provider"];
    } else {
      console.warn("Database provider not up yet!");
      return null;
    }
  }

  get storage(): Storage | null {
    if (this._modules["storage"]) {
      return this._modules["storage"];
    } else {
      console.warn("Storage module not up yet!");
      return null;
    }
  }

  get emailProvider(): Email | null {
    if (this._modules["email"]) {
      return this._modules["email"];
    } else {
      console.warn("Email provider not up yet!");
      return null;
    }
  }

  get pushNotifications(): PushNotifications | null {
    if (this._modules["push-notifications"]) {
      return this._modules["push-notifications"];
    } else {
      console.warn("Push notifications module not up yet!");
      return null;
    }
  }

  get authentication(): Authentication | null {
    if (this._modules["authentication"]) {
      return this._modules["authentication"];
    } else {
      console.warn("Authentication module not up yet!");
      return null;
    }
  }

  get cms(): CMS | null {
    if (this._modules["cms"]) {
      return this._modules["cms"];
    } else {
      console.warn("Cms module not up yet!");
      return null;
    }
  }
=======
    }

    get sms(): SMS | null {
        if (this._modules["sms"]) {
            return this._modules["sms"];
        } else {
            console.warn("SMS module not up yet!");
            return null
        }
    }
>>>>>>> 5a84066c
}
export let grpcModule: any = grpc;
export * from "./interfaces";
export * from "./models";
export * from "./modules";
export * from "./helpers";
export * from "./constants";<|MERGE_RESOLUTION|>--- conflicted
+++ resolved
@@ -8,8 +8,8 @@
 import PushNotifications from "./modules/pushNotifications";
 import Authentication from "./modules/authentication";
 import * as grpc from "grpc";
-<<<<<<< HEAD
 import CMS from "./modules/cms";
+import SMS from "./modules/sms";
 
 export default class ConduitGrpcSdk {
   private readonly serverUrl: string;
@@ -20,11 +20,12 @@
   private readonly _availableModules: any = {
     "in-memory-store": InMemoryStore,
     "database-provider": DatabaseProvider,
-    storage: Storage,
-    email: Email,
+    "storage": Storage,
+    "email": Email,
     "push-notifications": PushNotifications,
-    authentication: Authentication,
-    cms: CMS,
+    "authentication": Authentication,
+    "cms": CMS,
+    "sms": SMS
   };
   private lastSearch: number = Date.now();
 
@@ -43,83 +44,6 @@
         let found = modules.filter((m: any) => m.moduleName === r);
         if (!found || found.length === 0) {
           this._modules[r].closeConnection();
-=======
-import CMS from './modules/cms';
-import SMS from './modules/sms';
-
-export default class ConduitGrpcSdk {
-
-    private readonly serverUrl: string;
-    private readonly _config: Config;
-    private readonly _admin: Admin;
-    private readonly _router: Router;
-    private readonly _modules: any = {};
-    private readonly _availableModules: any = {
-        "in-memory-store": InMemoryStore,
-        "database-provider": DatabaseProvider,
-        "storage": Storage,
-        "email": Email,
-        "push-notifications": PushNotifications,
-        "authentication": Authentication,
-        "cms": CMS,
-        "sms": SMS
-    }
-    private lastSearch: number = Date.now();
-
-    constructor(serverUrl: string) {
-        this.serverUrl = serverUrl;
-        this._config = new Config(this.serverUrl);
-        this._admin = new Admin(this.serverUrl);
-        this._router = new Router(this.serverUrl);
-        this.initializeModules().then(() => {});
-    }
-
-    /**
-     * Gets all the registered modules from the config and creates clients for them.
-     * This will only work on known modules, since the primary usage for the sdk is internal
-     */
-    initializeModules() {
-        return this._config
-            .moduleList()
-            .then(r => {
-                this.lastSearch = Date.now();
-                r.forEach(m => {
-                    if (!this._modules[m.moduleName] && this._availableModules[m.moduleName]) {
-                        this._modules[m.moduleName] = new this._availableModules[m.moduleName](m.url);
-                    }
-                })
-                return "ok"
-            })
-            .catch(err => {
-                if (err.code !== 5) {
-                    console.error(err);
-                }
-            })
-    }
-
-    async waitForExistence(moduleName: string) {
-        await this.initializeModules();
-        while (!this._modules[moduleName]) {
-            await this.sleep(1000);
-            await this.initializeModules();
-        }
-        return true;
-    }
-
-    sleep(ms: number) {
-        return new Promise((resolve) => {
-            setTimeout(resolve, ms);
-        });
-    }
-
-    /**
-     * Used to refresh all modules to check for new registrations
-     * @param force If true will check for new modules no matter the interval
-     */
-    async refreshModules(force?: boolean) {
-        if (this.lastSearch < (Date.now() - 3000) || force) {
-            return this.initializeModules();
->>>>>>> 5a84066c
         }
       });
       modules.forEach((m: any) => {
@@ -152,7 +76,6 @@
         if (err.code !== 5) {
           console.error(err);
         }
-<<<<<<< HEAD
       });
   }
 
@@ -258,8 +181,7 @@
       return null;
     }
   }
-=======
-    }
+
 
     get sms(): SMS | null {
         if (this._modules["sms"]) {
@@ -269,7 +191,6 @@
             return null
         }
     }
->>>>>>> 5a84066c
 }
 export let grpcModule: any = grpc;
 export * from "./interfaces";
