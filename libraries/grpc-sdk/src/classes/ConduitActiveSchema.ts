import { ConduitModel, ConduitModelOptions } from '../interfaces';
import { ConduitSchema } from './ConduitSchema';
import { DatabaseProvider } from '../modules';

export class ConduitActiveSchema<T> extends ConduitSchema {
  private readonly dbInstance: DatabaseProvider;

  constructor(
    dbInstance: DatabaseProvider,
    name: string,
    fields?: ConduitModel,
    modelOptions?: ConduitModelOptions,
    collectionName?: string
  ) {
    super(name, fields ?? {}, modelOptions, collectionName);
    this.dbInstance = dbInstance;
  }

  findOne(
    query: { [key: string]: any },
    select?: string,
    populate?: string | string[]
  ): Promise<T | null> {
    return this.dbInstance.findOne<T>(this.name, query, select, populate);
  }

  findMany(
    query: { [key: string]: any },
    select?: string,
    skip?: number,
    limit?: number,
    sort?: { [key: string]: number } | string[],
    populate?: string | string[]
  ): Promise<T[]> {
    return this.dbInstance.findMany<T>(
      this.name,
      query,
      select,
      skip,
      limit,
      sort,
      populate
    );
  }

  create(query: { [key: string]: any }): Promise<T> {
    return this.dbInstance.create<T>(this.name, query);
  }

  createMany(query: { [key: string]: any }): Promise<T[]> {
    return this.dbInstance.findOne<T>(this.name, query);
  }

  findByIdAndUpdate(
    id: string,
<<<<<<< HEAD
    document: any,
    updateProvidedOnly?: boolean,
    populate?: string | string[]
=======
    document: { [key: string]: any },
    updateProvidedOnly?: boolean
>>>>>>> 83a181fb
  ): Promise<T | null> {
    return this.dbInstance.findByIdAndUpdate<T>(
      this.name,
      id,
      document,
      updateProvidedOnly,
      populate
    );
  }

  updateMany(
    filterQuery: { [key: string]: any },
    query: { [key: string]: any },
    updateProvidedOnly?: boolean
  ) {
    return this.dbInstance.updateMany(this.name, filterQuery, query, updateProvidedOnly);
  }

  deleteOne(query: { [key: string]: any }) {
    return this.dbInstance.deleteOne(this.name, query);
  }

  deleteMany(query: { [key: string]: any }) {
    return this.dbInstance.deleteMany(this.name, query);
  }

  countDocuments(query: { [key: string]: any }): Promise<number> {
    return this.dbInstance.countDocuments(this.name, query);
  }
}<|MERGE_RESOLUTION|>--- conflicted
+++ resolved
@@ -53,21 +53,16 @@
 
   findByIdAndUpdate(
     id: string,
-<<<<<<< HEAD
-    document: any,
+    document: { [key: string]: any },
     updateProvidedOnly?: boolean,
-    populate?: string | string[]
-=======
-    document: { [key: string]: any },
-    updateProvidedOnly?: boolean
->>>>>>> 83a181fb
+    populate?: string | string[],
   ): Promise<T | null> {
     return this.dbInstance.findByIdAndUpdate<T>(
       this.name,
       id,
       document,
       updateProvidedOnly,
-      populate
+      populate,
     );
   }
 
