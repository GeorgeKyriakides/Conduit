--- conflicted
+++ resolved
@@ -28,14 +28,9 @@
   }
 
   closeConnection() {
-<<<<<<< HEAD
+    if (!this.client) return;
     this.client?.close();
     this.client = undefined;
-=======
-    if (!this.client) return;
-    this.client.close();
-    this.client = null;
->>>>>>> 4771c231
     this.active = false;
   }
 }