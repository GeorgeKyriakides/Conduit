<<<<<<< HEAD
import { IStorageProvider, StorageConfig } from '../../interfaces';
import { BlobServiceClient } from '@azure/storage-blob';
import fs from 'fs';

export class AzureStorage implements IStorageProvider {
  private _storage: BlobServiceClient;
  _activeContainer: string = '';
=======
import { IStorageProvider, StorageConfig } from "../../interfaces";
import {
  BlobSASPermissions,
  BlobSASSignatureValues,
  BlobServiceClient,
  SASProtocol,
} from "@azure/storage-blob";
import fs from "fs";

export class AzureStorage implements IStorageProvider {
  _activeContainer: string = "";
  private _storage: BlobServiceClient;
>>>>>>> f4c21557

  constructor(options: StorageConfig) {
    this._storage = BlobServiceClient.fromConnectionString(
      options.azure.connectionString
    );
  }

  /**
   * Used to create a new bucket
   * @param name For the bucket
   */
  async createFolder(name: string): Promise<boolean | Error> {
    // Creates the new bucket
    await this._storage.getContainerClient(name).create();
    this._activeContainer = name;
    return true;
  }

  /**
   * Used to switch the current bucket.
   * Ex. storage.bucket('photos').file('test')
   * @param name For the bucket
   */
  folder(name: string): IStorageProvider {
    this._activeContainer = name;
    return this;
  }

<<<<<<< HEAD
=======
  async folderExists(name: string): Promise<boolean | Error> {
    let exists = await this._storage.getContainerClient(name).exists();
    return exists;
  }

>>>>>>> f4c21557
  async delete(fileName: string): Promise<boolean | Error> {
    await this._storage
      .getContainerClient(this._activeContainer)
      .getBlockBlobClient(fileName)
      .deleteIfExists();
    return true;
  }

  async exists(fileName: string): Promise<boolean | Error> {
<<<<<<< HEAD
=======
    let folderExists = await this._storage
      .getContainerClient(this._activeContainer)
      .exists();
    if (!folderExists) return false;
>>>>>>> f4c21557
    await this._storage
      .getContainerClient(this._activeContainer)
      .getBlockBlobClient(fileName)
      .exists();
    return true;
  }

  // A helper method used to read a Node.js readable stream into a Buffer
  async streamToBuffer(readableStream: any): Promise<Buffer> {
    return new Promise((resolve, reject) => {
      const chunks: any = [];
<<<<<<< HEAD
      readableStream.on('data', (data: any) => {
        chunks.push(data instanceof Buffer ? data : Buffer.from(data));
      });
      readableStream.on('end', () => {
        resolve(Buffer.concat(chunks));
      });
      readableStream.on('error', reject);
=======
      readableStream.on("data", (data: any) => {
        chunks.push(data instanceof Buffer ? data : Buffer.from(data));
      });
      readableStream.on("end", () => {
        resolve(Buffer.concat(chunks));
      });
      readableStream.on("error", reject);
>>>>>>> f4c21557
    });
  }

  async get(fileName: string, downloadPath?: string): Promise<any | Error> {
    let promise = await this._storage
      .getContainerClient(this._activeContainer)
      .getBlockBlobClient(fileName)
      .download(0);
    let data: Buffer = await this.streamToBuffer(promise.readableStreamBody);
    if (downloadPath) {
      fs.writeFileSync(downloadPath, data);
    }
    return data;
  }

  async getSignedUrl(fileName: string): Promise<any | Error> {
<<<<<<< HEAD
    this._storage
      .getContainerClient(this._activeContainer)
      .getBlobClient(fileName)
      .generateSasUrl({
        permissions: {
          read: true,
          write: false,
          add: false,
          create: false,
          delete: false,
          deleteVersion: false,
          tag: false,
          move: false,
          execute: false,
        },
        expiresOn: new Date(),
      })
      .then((r: any) => {
        if (r.data && r.data[0]) {
          return r.data[0];
        }
        return r;
      });
  }

  async getPublicUrl(fileName: string): Promise<any | Error> {
    return this._storage
      .getContainerClient(this._activeContainer)
      .getBlockBlobClient(fileName).url;
=======
    let containerClient = this._storage.getContainerClient(
      this._activeContainer
    );
    const sasOptions: BlobSASSignatureValues = {
      containerName: containerClient.containerName,
      blobName: fileName,
      expiresOn: new Date(new Date().valueOf() + 3600 * 1000),
      permissions: BlobSASPermissions.parse("r"),
    };
    return containerClient.getBlobClient(fileName).generateSasUrl(sasOptions);
  }

  async getPublicUrl(fileName: string): Promise<any | Error> {
    let containerClient = this._storage.getContainerClient(
      this._activeContainer
    );
    const sasOptions: BlobSASSignatureValues = {
      containerName: containerClient.containerName,
      blobName: fileName,
      protocol: SASProtocol.Https,
      expiresOn: new Date(
        new Date().setFullYear(new Date().getFullYear() + 99)
      ),
      permissions: BlobSASPermissions.parse("r"),
    };

    return containerClient.getBlobClient(fileName).generateSasUrl(sasOptions);
>>>>>>> f4c21557
  }

  async store(
    fileName: string,
    data: any,
    isPublic: boolean = false
  ): Promise<boolean | Error> {
    await this._storage
      .getContainerClient(this._activeContainer)
      .getBlockBlobClient(fileName)
      .upload(data, Buffer.byteLength(data));
    return true;
  }

<<<<<<< HEAD
  async rename(currentFilename: string, newFilename: string): Promise<boolean | Error> {
    // await this._storage.getContainerClient(this._activeContainer).getBlockBlobClient(currentFilename).move(newFilename);
    // return true;
    throw new Error('Not Implemented yet!');
  }

  async moveToFolder(filename: string, newFolder: string): Promise<boolean | Error> {
    // let newBucketFile = this._storage.getContainerClient(newFolder).file(filename)
    // await this._storage.getContainerClient(this._activeContainer).file(filename).move(newBucketFile);
    // return true;
    throw new Error('Not Implemented yet!');
=======
  async rename(
    currentFilename: string,
    newFilename: string
  ): Promise<boolean | Error> {
    // await this._storage.getContainerClient(this._activeContainer).getBlockBlobClient(currentFilename).move(newFilename);
    // return true;
    throw new Error("Not Implemented yet!");
  }

  async moveToFolder(
    filename: string,
    newFolder: string
  ): Promise<boolean | Error> {
    // let newBucketFile = this._storage.getContainerClient(newFolder).file(filename)
    // await this._storage.getContainerClient(this._activeContainer).file(filename).move(newBucketFile);
    // return true;
    throw new Error("Not Implemented yet!");
>>>>>>> f4c21557
  }

  async moveToFolderAndRename(
    currentFilename: string,
    newFilename: string,
    newFolder: string
  ): Promise<boolean | Error> {
    // let newBucketFile = this._storage.getContainerClient(newFolder).file(newFilename)
    // await this._storage.getContainerClient(this._activeContainer).file(currentFilename).move(newBucketFile);
    // return true;
<<<<<<< HEAD
    throw new Error('Not Implemented yet!');
=======
    throw new Error("Not Implemented yet!");
>>>>>>> f4c21557
  }
}<|MERGE_RESOLUTION|>--- conflicted
+++ resolved
@@ -1,12 +1,3 @@
-<<<<<<< HEAD
-import { IStorageProvider, StorageConfig } from '../../interfaces';
-import { BlobServiceClient } from '@azure/storage-blob';
-import fs from 'fs';
-
-export class AzureStorage implements IStorageProvider {
-  private _storage: BlobServiceClient;
-  _activeContainer: string = '';
-=======
 import { IStorageProvider, StorageConfig } from "../../interfaces";
 import {
   BlobSASPermissions,
@@ -19,7 +10,6 @@
 export class AzureStorage implements IStorageProvider {
   _activeContainer: string = "";
   private _storage: BlobServiceClient;
->>>>>>> f4c21557
 
   constructor(options: StorageConfig) {
     this._storage = BlobServiceClient.fromConnectionString(
@@ -48,14 +38,11 @@
     return this;
   }
 
-<<<<<<< HEAD
-=======
   async folderExists(name: string): Promise<boolean | Error> {
     let exists = await this._storage.getContainerClient(name).exists();
     return exists;
   }
 
->>>>>>> f4c21557
   async delete(fileName: string): Promise<boolean | Error> {
     await this._storage
       .getContainerClient(this._activeContainer)
@@ -65,13 +52,10 @@
   }
 
   async exists(fileName: string): Promise<boolean | Error> {
-<<<<<<< HEAD
-=======
     let folderExists = await this._storage
       .getContainerClient(this._activeContainer)
       .exists();
     if (!folderExists) return false;
->>>>>>> f4c21557
     await this._storage
       .getContainerClient(this._activeContainer)
       .getBlockBlobClient(fileName)
@@ -83,15 +67,6 @@
   async streamToBuffer(readableStream: any): Promise<Buffer> {
     return new Promise((resolve, reject) => {
       const chunks: any = [];
-<<<<<<< HEAD
-      readableStream.on('data', (data: any) => {
-        chunks.push(data instanceof Buffer ? data : Buffer.from(data));
-      });
-      readableStream.on('end', () => {
-        resolve(Buffer.concat(chunks));
-      });
-      readableStream.on('error', reject);
-=======
       readableStream.on("data", (data: any) => {
         chunks.push(data instanceof Buffer ? data : Buffer.from(data));
       });
@@ -99,7 +74,6 @@
         resolve(Buffer.concat(chunks));
       });
       readableStream.on("error", reject);
->>>>>>> f4c21557
     });
   }
 
@@ -116,37 +90,6 @@
   }
 
   async getSignedUrl(fileName: string): Promise<any | Error> {
-<<<<<<< HEAD
-    this._storage
-      .getContainerClient(this._activeContainer)
-      .getBlobClient(fileName)
-      .generateSasUrl({
-        permissions: {
-          read: true,
-          write: false,
-          add: false,
-          create: false,
-          delete: false,
-          deleteVersion: false,
-          tag: false,
-          move: false,
-          execute: false,
-        },
-        expiresOn: new Date(),
-      })
-      .then((r: any) => {
-        if (r.data && r.data[0]) {
-          return r.data[0];
-        }
-        return r;
-      });
-  }
-
-  async getPublicUrl(fileName: string): Promise<any | Error> {
-    return this._storage
-      .getContainerClient(this._activeContainer)
-      .getBlockBlobClient(fileName).url;
-=======
     let containerClient = this._storage.getContainerClient(
       this._activeContainer
     );
@@ -174,7 +117,6 @@
     };
 
     return containerClient.getBlobClient(fileName).generateSasUrl(sasOptions);
->>>>>>> f4c21557
   }
 
   async store(
@@ -189,19 +131,6 @@
     return true;
   }
 
-<<<<<<< HEAD
-  async rename(currentFilename: string, newFilename: string): Promise<boolean | Error> {
-    // await this._storage.getContainerClient(this._activeContainer).getBlockBlobClient(currentFilename).move(newFilename);
-    // return true;
-    throw new Error('Not Implemented yet!');
-  }
-
-  async moveToFolder(filename: string, newFolder: string): Promise<boolean | Error> {
-    // let newBucketFile = this._storage.getContainerClient(newFolder).file(filename)
-    // await this._storage.getContainerClient(this._activeContainer).file(filename).move(newBucketFile);
-    // return true;
-    throw new Error('Not Implemented yet!');
-=======
   async rename(
     currentFilename: string,
     newFilename: string
@@ -219,7 +148,6 @@
     // await this._storage.getContainerClient(this._activeContainer).file(filename).move(newBucketFile);
     // return true;
     throw new Error("Not Implemented yet!");
->>>>>>> f4c21557
   }
 
   async moveToFolderAndRename(
@@ -230,10 +158,6 @@
     // let newBucketFile = this._storage.getContainerClient(newFolder).file(newFilename)
     // await this._storage.getContainerClient(this._activeContainer).file(currentFilename).move(newBucketFile);
     // return true;
-<<<<<<< HEAD
-    throw new Error('Not Implemented yet!');
-=======
     throw new Error("Not Implemented yet!");
->>>>>>> f4c21557
   }
 }