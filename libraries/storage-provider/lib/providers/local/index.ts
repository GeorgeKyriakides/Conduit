--- conflicted
+++ resolved
@@ -1,9 +1,3 @@
-<<<<<<< HEAD
-import { IStorageProvider } from '../../interfaces/IStorageProvider';
-import { StorageConfig } from '../../interfaces/StorageConfig';
-import { existsSync, writeFile, readFile, mkdir, unlink, rename } from 'fs';
-import { resolve } from 'path';
-=======
 import { IStorageProvider } from "../../interfaces/IStorageProvider";
 import { StorageConfig } from "../../interfaces/StorageConfig";
 import {
@@ -16,30 +10,21 @@
   access,
 } from "fs";
 import { resolve } from "path";
->>>>>>> f4c21557
 
 export class LocalStorage implements IStorageProvider {
   _rootStoragePath: string;
   _storagePath: string;
 
   constructor(options?: StorageConfig) {
-<<<<<<< HEAD
-    this._rootStoragePath = options && options.storagePath ? options.storagePath : '';
-=======
     this._rootStoragePath =
       options && options.storagePath ? options.storagePath : "";
->>>>>>> f4c21557
     this._storagePath = this._rootStoragePath;
   }
 
   get(fileName: string): Promise<Buffer | Error> {
     if (!existsSync(resolve(this._storagePath, fileName))) {
       return new Promise(function (res, reject) {
-<<<<<<< HEAD
-        reject(new Error('File does not exist'));
-=======
         reject(new Error("File does not exist"));
->>>>>>> f4c21557
       });
     }
     const self = this;
@@ -76,8 +61,6 @@
     return this;
   }
 
-<<<<<<< HEAD
-=======
   folderExists(name: string): Promise<boolean | Error> {
     const self = this;
     return new Promise(function (res, reject) {
@@ -88,7 +71,6 @@
     });
   }
 
->>>>>>> f4c21557
   delete(fileName: string): Promise<boolean | Error> {
     const self = this;
     return new Promise(function (res, reject) {
@@ -110,14 +92,10 @@
     });
   }
 
-<<<<<<< HEAD
-  rename(currentFilename: string, newFilename: string): Promise<boolean | Error> {
-=======
   rename(
     currentFilename: string,
     newFilename: string
   ): Promise<boolean | Error> {
->>>>>>> f4c21557
     const self = this;
     return new Promise(function (res, reject) {
       rename(
@@ -164,18 +142,10 @@
   }
 
   getPublicUrl(fileName: string): Promise<any | Error> {
-<<<<<<< HEAD
-    throw new Error('Method not implemented!');
-  }
-
-  getSignedUrl(fileName: string): Promise<any> {
-    throw new Error('Method not implemented!| Error');
-=======
     throw new Error("Method not implemented!");
   }
 
   getSignedUrl(fileName: string): Promise<any> {
     throw new Error("Method not implemented!| Error");
->>>>>>> f4c21557
   }
 }