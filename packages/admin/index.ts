--- conflicted
+++ resolved
@@ -35,14 +35,10 @@
             })
             .catch(console.log);
 
-<<<<<<< HEAD
-        conduit.getRouter().registerDirectRouter('/admin/login', (req: Request, res: Response, next: NextFunction) => loginAdmin(req, res, next).catch(next));
-=======
         const adminHandlers = new AuthHandlers(conduit);
 
         conduit.getRouter().registerDirectRouter('/admin/login',
-          (req, res, next) => adminHandlers.loginAdmin(req, res, next).catch(next));
->>>>>>> b2766134
+          (req: Request, res: Response, next: NextFunction) => adminHandlers.loginAdmin(req, res, next).catch(next));
         this.router.use(this.authMiddleware);
         conduit.getRouter().registerExpressRouter('/admin', this.router);
     }
