import {isNil} from 'lodash';
import {hashPassword, verifyToken} from './utils/auth';
import {Router, Handler, Request, Response, NextFunction} from 'express';
import {AuthHandlers} from './handlers/auth';
import {AdminSchema} from './models/Admin';
import {ConduitError, ConduitRouteParameters, ConduitSDK, IConduitAdmin} from '@quintessential-sft/conduit-sdk';
import AdminConfigSchema from './config';
import * as grpc from "grpc";

let protoLoader = require('@grpc/proto-loader');
import fs from 'fs';
import path from 'path';
import ConduitGrpcSdk from '@quintessential-sft/conduit-grpc-sdk';

export default class AdminModule extends IConduitAdmin {
    private readonly router: Router;
    conduit: ConduitSDK;
    grpcSdk: ConduitGrpcSdk;

    constructor(grpcSdk: ConduitGrpcSdk, conduit: ConduitSDK, server: grpc.Server, packageDefinition: any) {
        super(conduit);
        this.conduit = conduit;
        this.grpcSdk = grpcSdk;
        this.router = Router();

        var protoDescriptor = grpc.loadPackageDefinition(packageDefinition);

        //grpc stuff
        // @ts-ignore
        let admin = protoDescriptor.conduit.core.Admin;
        server.addService(admin.service, {
            registerAdminRoute: this.registerAdminRoute.bind(this),
        })
    }

    async initialize() {
        await this.conduit.getConfigManager().registerModulesConfig('admin', AdminConfigSchema.getProperties());
        await this.handleDatabase().catch(console.log);
        const adminHandlers = new AuthHandlers(this.grpcSdk, this.conduit);
        this.conduit.getRouter().registerDirectRouter('/admin/login',
            (req: Request, res: Response, next: NextFunction) => adminHandlers.loginAdmin(req, res, next).catch(next));
        // todo fix the middlewares
<<<<<<< HEAD
        // @ts-ignore
=======
        //@ts-ignore
>>>>>>> cbc34bab
        this.conduit.getRouter().registerRouteMiddleware('/admin', this.adminMiddleware);
        this.router.use((req, res, next) => this.authMiddleware(req, res, next));
        this.conduit.getRouter().registerExpressRouter('/admin', this.router);

    }

    // @ts-ignore
    private async handleDatabase() {
        if (!this.grpcSdk.databaseProvider) {
            await this.grpcSdk.waitForExistence('database-provider');
        }
        const databaseAdapter = this.grpcSdk.databaseProvider!;

        await databaseAdapter.createSchemaFromAdapter(AdminSchema);

        databaseAdapter.findOne('Admin', {username: 'admin'})
            .then(async (existing: any) => {
                if (isNil(existing)) {
                    const adminConfig = await this.conduit.getConfigManager().get('admin');
                    const hashRounds = adminConfig.auth.hashRounds;
                    return hashPassword('admin', hashRounds);
                }
                return Promise.resolve(null);
            })
            .then((result: string | null) => {
                if (!isNil(result)) {
                    return databaseAdapter.create('Admin', {username: 'admin', password: result});
                }
            })
            .catch(console.log);
    }

    //grpc
    registerAdminRoute(call: any, callback: any) {
        let protofile = call.request.protoFile
        let routes: [{ path: string, method: string, grpcFunction: string }] = call.request.routes;
        let protoPath = path.resolve(__dirname, Math.random().toString(36).substring(7));
        fs.writeFileSync(protoPath, protofile);
        var packageDefinition = protoLoader.loadSync(
            protoPath,
            {
                keepCase: true,
                longs: String,
                enums: String,
                defaults: true,
                oneofs: true
            });
        let adminDescriptor: any = grpc.loadPackageDefinition(packageDefinition);
        //this can break everything change it
        while (Object.keys(adminDescriptor)[0] !== 'Admin') {
            adminDescriptor = adminDescriptor[Object.keys(adminDescriptor)[0]];
        }
        adminDescriptor = adminDescriptor[Object.keys(adminDescriptor)[0]];
        let serverIp = call.request.adminUrl;
        let client = new adminDescriptor(serverIp, grpc.credentials.createInsecure())
        routes.forEach(r => {
            let handler = (req: any, res: any, next: any) => {
                const context = (req as any).conduit;
                let params: any = {}
                if (req.query) {
                    Object.assign(params, req.query);
                }
                if (req.body) {
                    Object.assign(params, req.body);
                }
                if (req.params) {
                    Object.assign(params, req.params);
                }
                if (params.populate) {
                    if (params.populate.includes(',')) {
                        params.populate = params.populate.split(',');
                    } else {
                        params.populate = [params.populate];
                    }
                }
                let request = {
                    params: JSON.stringify(params),
                    header: JSON.stringify(req.headers),
                    context: JSON.stringify(context)
                }
                client[r.grpcFunction](request, (err: any, result: any) => {
                    if (err) {
                        return res.status(500).send(err);
                    }
                    let sendResult = result.result;
                    try {
                        sendResult = JSON.parse(result.result)
                    } catch (error) {
                        // do nothing
                    }
                    res.status(200).json(sendResult);
                });
            }
            this.registerRoute(r.method, r.path, handler)
        })
        //perhaps wrong(?) we send an empty response
        callback(null, null);
    }

    registerRoute(method: string, route: string, handler: Handler) {
        switch (method) {
            case 'GET':
                this.router.get(route, handler);
                break;
            case 'POST':
                this.router.post(route, handler);
                break;
            case 'PUT':
                this.router.put(route, handler);
                break;
            case 'DELETE':
                this.router.delete(route, handler);
                break;
            default:
                this.router.get(route, handler);
        }
    }

    async authMiddleware(req: Request, res: Response, next: NextFunction) {

        const databaseAdapter = await this.grpcSdk.databaseProvider!;
        const adminConfig = await this.conduit.getConfigManager().get('admin');

        const tokenHeader = req.headers.authorization;
        if (isNil(tokenHeader)) {
            return res.status(401).json({error: 'No token provided'});
        }

        const args = tokenHeader.split(' ');
        if (args.length !== 2) {
            return res.status(401).json({error: 'Invalid token'});
        }

        const [prefix, token] = args;
        if (prefix !== 'JWT') {
            return res.status(401).json({error: 'The authorization header must begin with JWT'});
        }
        let decoded;
        try {
            decoded = verifyToken(token, adminConfig.auth.tokenSecret);
        } catch (error) {
            return res.status(401).json({error: 'Invalid token'});
        }
        const {id} = decoded;

        databaseAdapter.findOne('Admin', {_id: id})
            .then((admin: any) => {
                if (isNil(admin)) {
                    return res.status(401).json({error: 'No such user exists'});
                }
                (req as any).admin = admin;
                next();
            })
            .catch((error: Error) => {
                console.log(error);
                res.status(500).json({error: 'Something went wrong'});
            });
    }

    async adminMiddleware(context: ConduitRouteParameters) {
        const adminConfig = await this.conduit.getConfigManager().get('admin');
        return new Promise((resolve, reject) => {
            const masterkey = context.headers.masterkey;
            if (isNil(masterkey) || masterkey !== adminConfig.auth.masterkey)
                throw new ConduitError('UNAUTHORIZED', 401, 'Unauthorized');
            resolve("ok");
        })
    }

}<|MERGE_RESOLUTION|>--- conflicted
+++ resolved
@@ -40,11 +40,7 @@
         this.conduit.getRouter().registerDirectRouter('/admin/login',
             (req: Request, res: Response, next: NextFunction) => adminHandlers.loginAdmin(req, res, next).catch(next));
         // todo fix the middlewares
-<<<<<<< HEAD
-        // @ts-ignore
-=======
         //@ts-ignore
->>>>>>> cbc34bab
         this.conduit.getRouter().registerRouteMiddleware('/admin', this.adminMiddleware);
         this.router.use((req, res, next) => this.authMiddleware(req, res, next));
         this.conduit.getRouter().registerExpressRouter('/admin', this.router);
