--- conflicted
+++ resolved
@@ -5,10 +5,6 @@
 import { AdminSchema } from './models/Admin';
 import { ConduitCommons, IConduitAdmin } from '@quintessential-sft/conduit-commons';
 import AdminConfigSchema from './config';
-<<<<<<< HEAD
-=======
-import * as grpc from 'grpc';
->>>>>>> f74fbcdd
 import fs from 'fs';
 import path from 'path';
 import ConduitGrpcSdk from '@quintessential-sft/conduit-grpc-sdk';
@@ -22,10 +18,7 @@
   conduit: ConduitCommons;
   grpcSdk: ConduitGrpcSdk;
   private router: Router;
-<<<<<<< HEAD
-=======
   private adminHandlers: AuthHandlers;
->>>>>>> f74fbcdd
   private _grpcRoutes: Record<string, { path: string; method: string }[]>;
   private _sdkRoutes: string[];
   private _registeredRoutes: Map<string, Handler>;
@@ -33,11 +26,7 @@
   constructor(
     grpcSdk: ConduitGrpcSdk,
     conduit: ConduitCommons,
-<<<<<<< HEAD
     server: Server,
-=======
-    server: grpc.Server,
->>>>>>> f74fbcdd
     packageDefinition: any
   ) {
     super(conduit);
@@ -70,11 +59,7 @@
       .registerDirectRouter(
         '/admin/login',
         (req: Request, res: Response, next: NextFunction) =>
-<<<<<<< HEAD
-          adminHandlers.loginAdmin(req, res, next).catch(next)
-=======
           self.adminHandlers.loginAdmin(req, res, next).catch(next)
->>>>>>> f74fbcdd
       );
     this.conduit
       .getRouter()
@@ -373,17 +358,10 @@
       defaults: true,
       oneofs: true,
     });
-<<<<<<< HEAD
     let adminDescriptor: any = loadPackageDefinition(packageDefinition);
     adminDescriptor = this.findAdmin(adminDescriptor);
 
     let client = new adminDescriptor(serverIp, credentials.createInsecure(), {
-=======
-    let adminDescriptor: any = grpc.loadPackageDefinition(packageDefinition);
-    adminDescriptor = this.findAdmin(adminDescriptor);
-
-    let client = new adminDescriptor(serverIp, grpc.credentials.createInsecure(), {
->>>>>>> f74fbcdd
       'grpc.max_receive_message_length': 1024 * 1024 * 100,
       'grpc.max_send_message_length': 1024 * 1024 * 100,
     });
