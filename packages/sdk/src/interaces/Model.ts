--- conflicted
+++ resolved
@@ -10,14 +10,9 @@
 
 export type Array = any[];
 
-<<<<<<< HEAD
 export interface ConduitModelField {
     type?: TYPE | Array | ConduitModel | ConduitModelField;
-=======
-export type ConduitModelField = {
-    type?: TYPE | Array | ConduitModelField;
     enum?: any
->>>>>>> 1a72fe40
     default?: any
     model?: string
     unique?: boolean
