--- conflicted
+++ resolved
@@ -75,15 +75,11 @@
 
   const accessToken = await accessTokenModel.create({
     userId: user._id,
-<<<<<<< HEAD
+    clientId,
     token: authHelper.encode({id: user._id}, {
       jwtSecret: config.jwtSecret,
       tokenInvalidationPeriod: config.tokenInvalidationPeriod
     }),
-=======
-    clientId,
-    token: authHelper.encode({id: user._id}, { jwtSecret: config.jwtSecret, tokenInvalidationPeriod: config.tokenInvalidationPeriod}),
->>>>>>> 6c3d4219
     expiresOn: moment().add(config.tokenInvalidationPeriod).format()
   });
 
@@ -215,15 +211,11 @@
 
   const newAccessToken = await accessTokenModel.create({
     userId: oldRefreshToken.userId,
-<<<<<<< HEAD
+    clientId,
     token: authHelper.encode({id: oldRefreshToken.userId}, {
       jwtSecret: config.jwtSecret,
       tokenInvalidationPeriod: config.tokenInvalidationPeriod
     }),
-=======
-    clientId,
-    token: authHelper.encode({id: oldRefreshToken.userId}, { jwtSecret: config.jwtSecret, tokenInvalidationPeriod: config.tokenInvalidationPeriod}),
->>>>>>> 6c3d4219
     expiresOn: moment().add(config.tokenInvalidationPeriod).format()
   });
 
