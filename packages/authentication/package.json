--- conflicted
+++ resolved
@@ -4,14 +4,9 @@
   "main": "dist/index.js",
   "types": "dist/index.d.ts",
   "scripts": {
-<<<<<<< HEAD
     "prepare": "npm run build",
-    "build": "tsc"
-=======
-    "prepublish": "npm run build",
-    "build": "rimraf dist && tsc",
+    "build": "tsc",
     "publish": "npm publish"
->>>>>>> b1f38503
   },
   "license": "ISC",
   "directories": {
@@ -44,14 +39,8 @@
     "@types/lodash": "^4.14.149",
     "@types/request-promise": "^4.1.46",
     "@types/uuid": "^7.0.2",
-<<<<<<< HEAD
-    "express": "~4.16.1",
-    "typescript": "^3.8.3"
-=======
-    "rimraf": "^3.0.2",
     "typescript": "^3.8.3",
     "express": "~4.16.1"
->>>>>>> b1f38503
   },
   "peerDependencies": {
     "express": "~4.16.1"
