import {
    ConduitRoute,
    ConduitRouteActions as Actions,
    ConduitRouteParameters, ConduitRouteReturnDefinition,
    ConduitSDK, ConduitString, ForbiddenError,
    IConduitDatabase, TYPE, UnauthorizedError
} from '@conduit/sdk';
import request, {OptionsWithUrl} from 'request-promise';
import {isNil} from 'lodash';
import {AuthService} from '../../services/auth';
import {ISignTokenOptions} from '../../interfaces/ISignTokenOptions';
import moment = require('moment');

export class FacebookHandlers {
    private readonly database: IConduitDatabase;

    constructor(private readonly sdk: ConduitSDK, private readonly authService: AuthService) {
        this.database = sdk.getDatabase();
        this.registerRoutes();
    }

    async authenticate(params: ConduitRouteParameters) {
        const {access_token} = params.params as any;
        const {config: appConfig} = this.sdk as any;
        const config = appConfig.get('authentication');

        if (!config.facebook.enabled) {
            throw new ForbiddenError('Facebook authentication is disabled');
        }

        if (isNil(params.context)) throw new UnauthorizedError('No headers provided');

        const facebookOptions: OptionsWithUrl = {
            method: 'GET',
            url: 'https://graph.facebook.com/v5.0/me',
            qs: {
                access_token,
                fields: 'id,email'
            },
            json: true
        };

        const facebookResponse = await request(facebookOptions);

        if (isNil(facebookResponse.email) || isNil(facebookResponse.id)) {
            throw new UnauthorizedError('Authentication with facebook failed');
        }

        const User = this.database.getSchema('User');
        const AccessToken = this.database.getSchema('AccessToken');
        const RefreshToken = this.database.getSchema('RefreshToken');

        let user = await User.findOne({email: facebookResponse.email});

        if (!isNil(user)) {
            if (!user.active) throw new ForbiddenError('Inactive user');
            if (!config.facebook.accountLinking) {
                throw new ForbiddenError('User with this email already exists');
            }
            if (isNil(user.facebook)) {
                user.facebook = {
                    id: facebookResponse.id
                };
                // TODO look into this again, as the email the user has registered will still not be verified
                if (!user.isVerified) user.isVerified = true;
                user = await User.findByIdAndUpdate(user);
            }
        } else {
            user = await User.create({
                email: facebookResponse.email,
                facebook: {
                    id: facebookResponse.id
                },
                isVerified: true
            });
        }

        const signTokenOptions: ISignTokenOptions = {
            secret: config.jwtSecret,
            expiresIn: config.tokenInvalidationPeriod
        };

        const accessToken = await AccessToken.create({
            userId: user._id,
            clientId: params.context.clientId,
            token: this.authService.signToken({id: user._id}, signTokenOptions),
            expiresOn: moment().add(config.tokenInvalidationPeriod as number, 'milliseconds').toDate()
        });

        const refreshToken = await RefreshToken.create({
            userId: user._id,
            clientId: params.context.clientId,
            token: this.authService.randomToken(),
            expiresOn: moment().add(config.refreshTokenInvalidationPeriod as number, 'milliseconds').toDate()
        });

        return {userId: user._id.toString(), accessToken: accessToken.token, refreshToken: refreshToken.token};
    }

    registerRoutes() {
        this.sdk.getRouter().registerRoute(new ConduitRoute(
            {
                path: '/authentication/facebook',
                action: Actions.POST,
                bodyParams: {
                    // todo switch to required when the parsing is added
                    access_token: ConduitString.Optional
                }
            },
            new ConduitRouteReturnDefinition('FacebookResponse', {
<<<<<<< HEAD
                userId: TYPE.String,
                accessToken: TYPE.String,
                refreshToken: TYPE.String
            }), this.authenticate.bind(this)));
=======
                userId: ConduitString.Optional,
                accessToken: ConduitString.Required,
                refreshToken: ConduitString.Optional
            }), this.authenticate));
>>>>>>> 4a5b179d
    }
}<|MERGE_RESOLUTION|>--- conflicted
+++ resolved
@@ -2,8 +2,10 @@
     ConduitRoute,
     ConduitRouteActions as Actions,
     ConduitRouteParameters, ConduitRouteReturnDefinition,
-    ConduitSDK, ConduitString, ForbiddenError,
-    IConduitDatabase, TYPE, UnauthorizedError
+    ConduitSDK, ConduitString,
+    ForbiddenError,
+    IConduitDatabase,
+    UnauthorizedError
 } from '@conduit/sdk';
 import request, {OptionsWithUrl} from 'request-promise';
 import {isNil} from 'lodash';
@@ -108,16 +110,9 @@
                 }
             },
             new ConduitRouteReturnDefinition('FacebookResponse', {
-<<<<<<< HEAD
-                userId: TYPE.String,
-                accessToken: TYPE.String,
-                refreshToken: TYPE.String
-            }), this.authenticate.bind(this)));
-=======
                 userId: ConduitString.Optional,
                 accessToken: ConduitString.Required,
                 refreshToken: ConduitString.Optional
             }), this.authenticate));
->>>>>>> 4a5b179d
     }
 }