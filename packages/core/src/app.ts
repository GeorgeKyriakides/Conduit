--- conflicted
+++ resolved
@@ -4,11 +4,7 @@
     ConduitRoute,
     ConduitRouteActions as Actions,
     ConduitRouteReturnDefinition as ReturnDefinition,
-<<<<<<< HEAD
-    ConduitSDK, IConduitRouter,
-=======
-    ConduitSDK, IAppConfig, IConfigManager,
->>>>>>> 30b03bb4
+    ConduitSDK, IConduitRouter, IAppConfig, IConfigManager,
     TYPE
 } from '@conduit/sdk';
 import {ConduitDefaultRouter} from '@conduit/router';
@@ -52,14 +48,8 @@
             initialized: false
         };
         this.app = Object.assign(expressApp, conduitExtras);
-<<<<<<< HEAD
         this.conduitRouter = this.app.conduit.getRouter();
-=======
-        this.conduitRouter = new ConduitDefaultRouter(this.app);
-        this.conduitRouter.initGraphQL();
-        this.app.conduit.registerRouter(this.conduitRouter);
         this.app.conduit.registerConfigManager(this.configManager);
->>>>>>> 30b03bb4
     }
 
     private registerGlobalMiddleware() {
