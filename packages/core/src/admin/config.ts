--- conflicted
+++ resolved
@@ -1,109 +1,3 @@
-<<<<<<< HEAD
-import { ConduitSDK, IConduitDatabase } from '@conduit/sdk';
-import { Request, Response } from 'express';
-import { isNil, isEmpty } from 'lodash';
-import { AppConfig } from '../utils/config';
-import ConduitGrpcSdk from '@conduit/grpc-sdk';
-
-export class ConfigAdminHandlers {
-  private readonly database: any;
-
-  constructor(private readonly sdk: ConduitSDK, private readonly grpcSdk: ConduitGrpcSdk) {
-    this.database = grpcSdk.databaseProvider;
-  }
-
-  async getConfig(req: Request, res: Response) {
-    const Config = this.database.getSchema('Config');
-
-    const dbConfig = await Config.findOne({});
-    if (isNil(dbConfig)) {
-      return res.json({});
-    }
-
-    let finalConfig: any;
-    const module = req.params.module;
-
-    switch (module) {
-      case undefined:
-        finalConfig = dbConfig;
-        delete finalConfig._id;
-        delete finalConfig.createdAt;
-        delete finalConfig.updatedAt;
-        delete finalConfig.__v;
-        break;
-      case 'authentication':
-        finalConfig = dbConfig.authentication;
-        break;
-      case 'email':
-        finalConfig = dbConfig.email;
-        break;
-      case 'storage':
-        finalConfig = dbConfig.storage;
-        break;
-      case 'push-notifications':
-        finalConfig = dbConfig.pushNotifications;
-        break;
-      case 'in-memory-store':
-        finalConfig = dbConfig.inMemoryStore;
-        break;
-      default:
-        return res.status(404).json({ error: 'Resource not found' });
-    }
-
-    if (isEmpty(finalConfig)) return res.json({active: false});
-    return res.json(finalConfig);
-  }
-
-  async setConfig(req: Request, res: Response) {
-    const Config = this.database.getSchema('Config');
-    const dbConfig = await Config.findOne({});
-    if (isNil(dbConfig)) {
-      return res.status(404).json({ error: 'Config not set' });
-    }
-
-    const newConfig = req.body;
-    const moduleName = req.params.module;
-    let errorMessage: string | null = null;
-    let updatedConfig: any;
-
-    if (newConfig.active === false) return res.status(403).json({error: 'Modules cannot be deactivated'});
-
-    switch (moduleName) {
-      case undefined:
-        // TODO changing module settings through this endpoint completely bypasses the running check and is not secure
-        if (!ConduitSDK.validateConfig(newConfig, AppConfig.getInstance().configSchema)) {
-          errorMessage = 'Invalid configuration values';
-          break;
-        }
-        updatedConfig = await this.sdk.updateConfig(newConfig).catch((e: Error) => errorMessage = e.message);
-        break;
-      case 'authentication':
-        updatedConfig = await this.sdk.getAuthentication().setConfig(newConfig).catch((e: Error) => errorMessage = e.message);
-        break;
-      case 'email':
-        updatedConfig = await this.sdk.getEmail().setConfig(newConfig).catch((e: Error) => errorMessage = e.message);
-        break;
-      case 'in-memory-store':
-        updatedConfig = await this.sdk.getInMemoryStore().setConfig(newConfig).catch((e: Error) => errorMessage = e.message);
-        break;
-      case 'push-notifications':
-        updatedConfig = await this.sdk.getPushNotifications().setConfig(newConfig).catch((e: Error) => errorMessage = e.message);
-        break;
-      case 'storage':
-        updatedConfig = await this.sdk.getStorage().setConfig(newConfig).catch((e: Error) => errorMessage = e.message);
-        break;
-      default:
-        return res.status(404).json({ error: 'Resource not found' });
-    }
-
-    if (!isNil(errorMessage)) return res.status(403).json({error: errorMessage});
-    return res.json(updatedConfig);
-
-  }
-
-
-}
-=======
 import { ConduitSDK } from '@conduit/sdk';
 import { Request, Response } from 'express';
 import { isNil, isEmpty } from 'lodash';
@@ -205,5 +99,4 @@
   }
 
 
-}
->>>>>>> 5a7e9b89
+}