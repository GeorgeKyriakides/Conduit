import {App} from './app';
import {ConduitApp} from './interfaces/ConduitApp';
import {ConfigModelGenerator} from './models/Config';
import {Config} from 'convict';
import AdminModule from '@conduit/admin';
import SecurityModule from '@conduit/security';
import {ConfigAdminHandlers} from './admin/config';
import {ConduitSDK} from '@conduit/sdk';
import * as grpc from "grpc";
import ConfigManager from "@conduit/config";
import path from 'path';
import ConduitGrpcSdk from '@conduit/grpc-sdk';
import {ConduitDefaultRouter} from '@conduit/router';

let protoLoader = require('@grpc/proto-loader');

export class CoreBootstrapper {
    static bootstrap() {
        let primary: App;
        let _url = process.env.SERVICE_URL || '0.0.0.0:55152';

        const grpcSdk = new ConduitGrpcSdk(_url);
        var server = new grpc.Server();
        var packageDefinition = protoLoader.loadSync(
            path.resolve(__dirname, './core.proto'),
            {
                keepCase: true,
                longs: String,
                enums: String,
                defaults: true,
                oneofs: true
            });
        // NOTE: all core packages with grpc need to be created before grpc server start
        let manager = new ConfigManager(grpcSdk, server, packageDefinition, (url: string) => {
            primary?.initialize();
            CoreBootstrapper.bootstrapSdkComponents(grpcSdk, app, packageDefinition, server).catch(console.log);
        });
<<<<<<< HEAD

        app.conduit.registerRouter(new ConduitDefaultRouter(app, grpcSdk, packageDefinition, server));
=======
        primary = new App(manager)
        const app = primary.get();

>>>>>>> 30b03bb4
        app.conduit.registerAdmin(new AdminModule(grpcSdk, app.conduit, server, packageDefinition));

        server.bind(_url, grpc.ServerCredentials.createInsecure());
        server.start();
        console.log("grpc server listening on:", _url);
        return app;
    }

    private static async registerSchemas(grpcSdk: ConduitGrpcSdk, app: ConduitApp): Promise<any> {
        const database = grpcSdk.databaseProvider;
        if (!grpcSdk.databaseProvider) {
            await grpcSdk.refreshModules(true);
            return this.registerSchemas(grpcSdk, app);
        }
        const ConfigModel = new ConfigModelGenerator(app).configModel;
        return database!.createSchemaFromAdapter(ConfigModel);
    }

    private static registerAdminRoutes(grpcSdk: ConduitGrpcSdk, sdk: ConduitSDK) {
        const configHandlers = new ConfigAdminHandlers(grpcSdk, sdk);
        const adminModule = sdk.getAdmin();

        adminModule.registerRoute('GET', '/config/:module?', configHandlers.getConfig.bind(configHandlers));
        adminModule.registerRoute('PUT', '/config/:module?', configHandlers.setConfig.bind(configHandlers));
    }

    private static async bootstrapSdkComponents(grpcSdk: ConduitGrpcSdk, app: ConduitApp, packageDefinition: string, server: any) {
        await CoreBootstrapper.registerSchemas(grpcSdk, app);

        const appConfig: Config<any> = (app.conduit as any).config;
        const databaseConfigUtility = app.conduit.getConfigManager().getDatabaseConfigUtility(appConfig);

        await databaseConfigUtility.configureFromDatabase();

        app.conduit.getAdmin().initialize();
        app.conduit.registerSecurity(new SecurityModule(app.conduit, grpcSdk));

        // app.conduit.registerEmail(new EmailModule(app.conduit));
        //
        // app.conduit.registerAuthentication(new AuthenticationModule(app.conduit));
        //
        // app.conduit.registerPushNotifications(new PushNotificationsModule(app.conduit));
        //
        // // initialize plugin AFTER the authentication so that we may provide access control to the plugins
        // app.conduit.registerCMS(new CMS(app.conduit));
        //
        // app.conduit.registerStorage(new StorageModule(app.conduit));
        //
        // app.conduit.registerInMemoryStore(new InMemoryStoreModule(app.conduit));

        CoreBootstrapper.registerAdminRoutes(grpcSdk, app.conduit);

        app.initialized = true;
    }
}<|MERGE_RESOLUTION|>--- conflicted
+++ resolved
@@ -35,14 +35,9 @@
             primary?.initialize();
             CoreBootstrapper.bootstrapSdkComponents(grpcSdk, app, packageDefinition, server).catch(console.log);
         });
-<<<<<<< HEAD
-
-        app.conduit.registerRouter(new ConduitDefaultRouter(app, grpcSdk, packageDefinition, server));
-=======
         primary = new App(manager)
         const app = primary.get();
-
->>>>>>> 30b03bb4
+        app.conduit.registerRouter(new ConduitDefaultRouter(app, grpcSdk, packageDefinition, server));
         app.conduit.registerAdmin(new AdminModule(grpcSdk, app.conduit, server, packageDefinition));
 
         server.bind(_url, grpc.ServerCredentials.createInsecure());
