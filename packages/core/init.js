const configModel = require('./models/ConfigModel');
const dbConfig = require('./utils/config/db-config');
const email = require('@conduit/email');
const authentication = require('@conduit/authentication');
const admin = require('@conduit/admin');
const cms = require('@conduit/cms').CMS;
const indexRouter = require('./routes/index');
const usersRouter = require('./routes/users');

async function init(app) {
  await app.conduit.database.connectToDB(process.env.databaseType, process.env.databaseURL);
  registerSchemas(app.conduit.database);

  await dbConfig.configureFromDatabase(app);

<<<<<<< HEAD
  await admin.init(app);

  if (email.initialize(app)) {
=======
  if (await email.initialize(app)) {
>>>>>>> cdfb79b6
    app.conduit.email = email;
  }
// authentication is always required, but adding this here as an example of how a module should be conditionally initialized
  if (app.conduit.config.get('authentication')) {
    authentication.initialize(app, app.conduit.config.get('authentication'));
  }

// initialize plugin AFTER the authentication so that we may provide access control to the plugins
  app.conduit.cms = new cms(app.conduit.database, app);

  app.use('/', indexRouter);
  app.use('/users', authentication.authenticate, usersRouter);
  return app;
}

function registerSchemas(database) {
  const db = database.getDbAdapter();
  db.createSchemaFromAdapter(configModel);
}

module.exports = init;<|MERGE_RESOLUTION|>--- conflicted
+++ resolved
@@ -13,13 +13,9 @@
 
   await dbConfig.configureFromDatabase(app);
 
-<<<<<<< HEAD
   await admin.init(app);
 
-  if (email.initialize(app)) {
-=======
   if (await email.initialize(app)) {
->>>>>>> cdfb79b6
     app.conduit.email = email;
   }
 // authentication is always required, but adding this here as an example of how a module should be conditionally initialized
