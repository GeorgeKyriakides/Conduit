const configModel = require('./models/ConfigModel');
const dbConfig = require('./utils/config/db-config');
const email = require('@conduit/email');
const security = require('@conduit/security');
const authentication = require('@conduit/authentication');
const cms = require('@conduit/cms').CMS;
const indexRouter = require('./routes/index');
const usersRouter = require('./routes/users');

async function init(app) {
  await app.conduit.database.connectToDB(process.env.databaseType, process.env.databaseURL);
  registerSchemas(app.conduit.database);

  await dbConfig.configureFromDatabase(app);

<<<<<<< HEAD
  if (security.initialize(app)) {
    app.use(security.middleware);
  }

  if (email.initialize(app)) {
=======
  if (await email.initialize(app)) {
>>>>>>> cdfb79b6
    app.conduit.email = email;
  }
// authentication is always required, but adding this here as an example of how a module should be conditionally initialized
  if (app.conduit.config.get('authentication')) {
    authentication.initialize(app, app.conduit.config.get('authentication'));
  }

// initialize plugin AFTER the authentication so that we may provide access control to the plugins
  app.conduit.cms = new cms(app.conduit.database, app);

  app.use('/', indexRouter);
  app.use('/users', authentication.authenticate, usersRouter);
  return app;
}

function registerSchemas(database) {
  const db = database.getDbAdapter();
  db.createSchemaFromAdapter(configModel);
}

module.exports = init;<|MERGE_RESOLUTION|>--- conflicted
+++ resolved
@@ -1,7 +1,6 @@
 const configModel = require('./models/ConfigModel');
 const dbConfig = require('./utils/config/db-config');
 const email = require('@conduit/email');
-const security = require('@conduit/security');
 const authentication = require('@conduit/authentication');
 const cms = require('@conduit/cms').CMS;
 const indexRouter = require('./routes/index');
@@ -13,15 +12,11 @@
 
   await dbConfig.configureFromDatabase(app);
 
-<<<<<<< HEAD
   if (security.initialize(app)) {
     app.use(security.middleware);
   }
 
-  if (email.initialize(app)) {
-=======
   if (await email.initialize(app)) {
->>>>>>> cdfb79b6
     app.conduit.email = email;
   }
 // authentication is always required, but adding this here as an example of how a module should be conditionally initialized
