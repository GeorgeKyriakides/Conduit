--- conflicted
+++ resolved
@@ -14,13 +14,11 @@
 
   await dbConfig.configureFromDatabase(app);
 
-<<<<<<< HEAD
+  await admin.init(app);
+
   if (security.initialize(app)) {
     app.use(security.middleware);
   }
-=======
-  await admin.init(app);
->>>>>>> 8185cae9
 
   if (await email.initialize(app)) {
     app.conduit.email = email;
