import { Application, NextFunction, Request, Response, Router } from 'express';
import {
  ConduitModel,
  ConduitRoute,
  ConduitRouteActions,
  ConduitRouteOptionExtended,
  ConduitRouteOptions,
  ConduitRouteParameters,
  ConduitMiddleware,
} from '@quintessential-sft/conduit-sdk';
import { extractTypes, findPopulation, ParseResult } from './TypeUtils';
import { GraphQLJSONObject } from 'graphql-type-json';
import { GraphQLScalarType, Kind } from 'graphql';
import { ConduitError } from '@quintessential-sft/conduit-sdk';

const { parseResolveInfo } = require('graphql-parse-resolve-info');
const { ApolloServer, ApolloError } = require('apollo-server-express');

export class GraphQLController {
  typeDefs!: string;
  types!: string;
  queries!: string;
  mutations!: string;
  resolvers: any;
  private _internalRoute: any;
  private _apollo?: any;
  private _relationTypes: string[] = [];
  private _middlewares?: { [field: string]: ConduitMiddleware };
  private _registeredRoutes!: Map<string, ConduitRoute>;
  private _scheduledTimeout: any = null;

  constructor(app: Application) {
    this._registeredRoutes = new Map();
    this.initialize();
  }

  handleRequest(req: Request, res: Response, next: NextFunction) {
    this._internalRoute(req, res, next);
  }

  refreshGQLServer() {
    const server = new ApolloServer({
      typeDefs: this.typeDefs,
      resolvers: this.resolvers,
      context: ({ req }: any) => {
        const context = (req as any).conduit || {};
        let headers: any = req.headers;
        return { context, headers };
      },
    });

    this._apollo = server.getMiddleware();
  }

  generateType(name: string, fields: ConduitModel | string) {
    if (this.typeDefs.includes('type ' + name + ' ')) {
      return;
    }
    const self = this;
    let parseResult: ParseResult = extractTypes(name, fields);
    this.types += parseResult.typeString;
    parseResult.relationTypes.forEach((type: string) => {
      if (self._relationTypes.indexOf(type) === -1) {
        self._relationTypes.push(type);
      }
    });

    if (
<<<<<<< HEAD
      this.types.includes('JSONObject') &&
      this.types.indexOf('scalar JSONObject') === -1
    ) {
      this.types += '\n scalar JSONObject \n';
      this.resolvers['JSONObject'] = GraphQLJSONObject;
=======
      this.types.includes("JSONObject") &&
      this.types.indexOf("scalar JSONObject") === -1
    ) {
      this.types += "\n scalar JSONObject \n";
      this.resolvers["JSONObject"] = GraphQLJSONObject;
>>>>>>> c8379f5c
    }

    for (let resolveGroup in parseResult.parentResolve) {
      if (!parseResult.parentResolve.hasOwnProperty(resolveGroup)) continue;
      if (!self.resolvers[resolveGroup]) {
        self.resolvers[resolveGroup] = {};
      }
      for (let resolverFunction in parseResult.parentResolve[resolveGroup]) {
<<<<<<< HEAD
        if (!parseResult.parentResolve[resolveGroup].hasOwnProperty(resolverFunction))
=======
        if (
          !parseResult.parentResolve[resolveGroup].hasOwnProperty(
            resolverFunction
          )
        )
>>>>>>> c8379f5c
          continue;
        if (!self.resolvers[resolveGroup][resolverFunction]) {
          self.resolvers[resolveGroup][resolverFunction] =
            parseResult.parentResolve[resolveGroup][resolverFunction];
        }
      }
    }
  }

  processParams(paramObj: any, sourceParams: string) {
    let params = sourceParams;
    for (let k in paramObj) {
      if (!paramObj.hasOwnProperty(k)) continue;
      params += (params.length > 1 ? ',' : '') + k + ':';
      if (typeof paramObj[k] === 'string') {
        if (paramObj[k] === 'Number') {
          params += 'Int';
        } else if (paramObj[k] === 'ObjectId') {
          params += 'ID';
        } else {
          params += paramObj[k];
        }
      } else {
<<<<<<< HEAD
        if ((paramObj[k] as ConduitRouteOptionExtended).type === 'Number') {
          params +=
            'Int' + ((paramObj[k] as ConduitRouteOptionExtended).required ? '!' : '');
        } else if ((paramObj[k] as ConduitRouteOptionExtended).type === 'ObjectId') {
          params +=
            'ID' + ((paramObj[k] as ConduitRouteOptionExtended).required ? '!' : '');
=======
        if ((paramObj[k] as ConduitRouteOptionExtended).type === "Number") {
          params +=
            "Int" +
            ((paramObj[k] as ConduitRouteOptionExtended).required ? "!" : "");
        } else if (
          (paramObj[k] as ConduitRouteOptionExtended).type === "ObjectId"
        ) {
          params +=
            "ID" +
            ((paramObj[k] as ConduitRouteOptionExtended).required ? "!" : "");
>>>>>>> c8379f5c
        } else {
          params +=
            (paramObj[k] as ConduitRouteOptionExtended).type +
            ((paramObj[k] as ConduitRouteOptionExtended).required ? '!' : '');
        }
      }
    }
    return params;
  }

  generateAction(input: ConduitRouteOptions, returnType: string) {
    // todo refine this, simply replacing : with empty is too dumb
<<<<<<< HEAD
    let cleanPath: string = input.path;
    while (cleanPath.indexOf('-') !== -1) {
      cleanPath = cleanPath.replace('-', '');
    }
    while (cleanPath.indexOf(':') !== -1) {
      cleanPath = cleanPath.replace(':', '');
    }
    let pathName: string[] = cleanPath.split('/');
    if (
      pathName[pathName.length - 1].length === 0 ||
      pathName[pathName.length - 1] === ''
=======
    let pathName: string[] = input.path
      .replace("-", "")
      .replace(":", "")
      .split("/");
    if (
      pathName[pathName.length - 1].length === 0 ||
      pathName[pathName.length - 1] === ""
>>>>>>> c8379f5c
    ) {
      pathName = pathName.slice(0, pathName.length - 1);
    } else {
      pathName = pathName.slice(0, pathName.length);
    }
    let uniqueName: string = '';
    pathName.forEach((r) => {
      uniqueName += r.slice(0, 1).toUpperCase() + r.slice(1);
    });
    let name = input.name
      ? input.name
      : input.action.toLowerCase() + uniqueName;

    let params = '';
    if (input.bodyParams || input.queryParams || input.urlParams) {
      if (input.bodyParams) {
        let parseResult: ParseResult = extractTypes(
<<<<<<< HEAD
          name + 'Request',
=======
          name + "Request",
>>>>>>> c8379f5c
          input.bodyParams,
          true
        );
        this.types += parseResult.typeString;
        params += (params.length > 1 ? ',' : '') + 'params' + ':';
        params += name + 'Request';
      }

      if (input.queryParams) {
        params = this.processParams(input.queryParams, params);
      }

      if (input.urlParams) {
        params = this.processParams(input.urlParams, params);
      }
      params = '(' + params + ')';
    }

<<<<<<< HEAD
    let description = '';
    if (input.description) {
      description = `""" ${input.description} """ `;
    }

    let finalName = description + name + params + ':' + returnType;
    if (input.action === ConduitRouteActions.GET && !this.queries.includes(finalName)) {
      this.queries += ' ' + finalName;
=======
    let finalName = name + params + ":" + returnType;
    if (
      input.action === ConduitRouteActions.GET &&
      !this.queries.includes(finalName)
    ) {
      this.queries += " " + finalName;
>>>>>>> c8379f5c
    } else if (
      input.action !== ConduitRouteActions.GET &&
      !this.mutations.includes(finalName)
    ) {
<<<<<<< HEAD
      this.mutations += ' ' + finalName;
=======
      this.mutations += " " + finalName;
>>>>>>> c8379f5c
    }
    return name;
  }

  generateQuerySchema() {
    if (this.queries.length > 1) {
      return 'type Query { ' + this.queries + ' }';
    }
    return '';
  }

  generateMutationSchema() {
    if (this.mutations.length > 1) {
      return 'type Mutation { ' + this.mutations + ' }';
    } else {
      return '';
    }
  }

  generateSchema() {
    this.typeDefs =
<<<<<<< HEAD
      this.types + ' ' + this.generateQuerySchema() + ' ' + this.generateMutationSchema();
=======
      this.types +
      " " +
      this.generateQuerySchema() +
      " " +
      this.generateMutationSchema();
>>>>>>> c8379f5c
  }

  shouldPopulate(args: any, info: any) {
    let resolveInfo = parseResolveInfo(info);
<<<<<<< HEAD
    let objs = resolveInfo.fieldsByTypeName;
    objs = objs[Object.keys(objs)[0]];
    let result = findPopulation(objs, this._relationTypes);
=======
    let result = findPopulation(
      resolveInfo.fieldsByTypeName,
      this._relationTypes
    );
>>>>>>> c8379f5c
    if (result) {
      args['populate'] = result;
    }
    return args;
  }

  registerMiddleware(middleware: ConduitMiddleware) {
    if (!this._middlewares) {
      this._middlewares = {};
    }
    this._middlewares[middleware.name] = middleware;
  }

  checkMiddlewares(
    params: ConduitRouteParameters,
    middlewares?: string[]
  ): Promise<any> {
    let primaryPromise = new Promise((resolve, reject) => {
      resolve({});
    });
    const self = this;
    if (this._middlewares && middlewares) {
      middlewares.forEach((m) => {
        if (!this._middlewares?.hasOwnProperty(m))
<<<<<<< HEAD
          primaryPromise = Promise.reject('Middleware does not exist');
        primaryPromise = primaryPromise.then((r) => {
          return this._middlewares![m].executeRequest.bind(self._middlewares![m])(
            params
          ).then((p: any) => {
=======
          primaryPromise = Promise.reject("Middleware does not exist");
        primaryPromise = primaryPromise.then((r) => {
          return this._middlewares![m].executeRequest.bind(
            self._middlewares![m]
          )(params).then((p: any) => {
>>>>>>> c8379f5c
            if (p.result) {
              Object.assign(r, JSON.parse(p.result));
            }
            return r;
          });
        });
      });
    }

    return primaryPromise;
  }

  cleanupRoutes(routes: any[]) {
    let newRegisteredRoutes: Map<string, ConduitRoute> = new Map();
    routes.forEach((route: any) => {
      let key = `${route.action}-${route.path}`;
      if (this._registeredRoutes.has(key)) {
        newRegisteredRoutes.set(key, this._registeredRoutes.get(key)!);
      }
    });
    this._registeredRoutes.clear();
    this._registeredRoutes = newRegisteredRoutes;
    this.refreshRoutes();
  }

  registerConduitRoute(route: ConduitRoute) {
    const key = `${route.input.action}-${route.input.path}`;
    const registered = this._registeredRoutes.has(key);
    this._registeredRoutes.set(key, route);
    if (registered) {
      this.refreshRoutes();
    } else {
      this.addConduitRoute(route);
      this._scheduleTimeout();
    }
  }

  private initialize() {
    this.resolvers = {
      Date: new GraphQLScalarType({
        name: 'Date',
        description: 'Date custom scalar type',
        parseValue(value) {
          return new Date(value); // value from the client
        },
        serialize(value) {
          return value; // value sent to the client
        },
        parseLiteral(ast) {
          if (ast.kind === Kind.INT) {
            return new Date(ast.value); // ast value is always in string format
          }
          return null;
        },
      }),
    };
    this.typeDefs = ` `;
    this.types = 'scalar Date\n';
    this.queries = '';
    this.mutations = '';
    const self = this;
    this._internalRoute = Router();
<<<<<<< HEAD
    this._internalRoute.use('/', (req: Request, res: Response, next: NextFunction) => {
      if (self._apollo) {
        self._apollo(req, res, next);
      } else {
        next();
=======
    this._internalRoute.use(
      "/",
      (req: Request, res: Response, next: NextFunction) => {
        if (self._apollo) {
          self._apollo(req, res, next);
        } else {
          next();
        }
>>>>>>> c8379f5c
      }
    );
  }

  private addConduitRoute(route: ConduitRoute) {
    this.generateType(route.returnTypeName, route.returnTypeFields);
    let actionName = this.generateAction(route.input, route.returnTypeName);
    this.generateSchema();
    const self = this;
    if (route.input.action === ConduitRouteActions.GET) {
      if (!this.resolvers['Query']) {
        this.resolvers['Query'] = {};
      }
<<<<<<< HEAD
      this.resolvers['Query'][actionName] = (
=======
      this.resolvers["Query"][actionName] = (
>>>>>>> c8379f5c
        parent: any,
        args: any,
        context: any,
        info: any
      ) => {
        args = self.shouldPopulate(args, info);
        context.path = route.input.path;
        return self
          .checkMiddlewares(context, route.input.middlewares)
          .then((r: any) => {
            Object.assign(context.context, r);
            let params = Object.assign(args, args.params);
            delete params.params;
            return route.executeRequest.bind(route)({ ...context, params });
          })
          .then((r: any) => {
            let result = r.result ? r.result : r;
            if (r.result && !(typeof route.returnTypeFields === 'string')) {
              result = JSON.parse(result);
            } else {
              result = { result: result };
            }
            return result;
          })
          .catch((err: Error | ConduitError) => {
<<<<<<< HEAD
            if (err.hasOwnProperty('status')) {
              throw new ApolloError(err.message, (err as ConduitError).status, err);
=======
            if (err.hasOwnProperty("status")) {
              throw new ApolloError(
                err.message,
                (err as ConduitError).status,
                err
              );
>>>>>>> c8379f5c
            } else {
              throw new ApolloError(err.message, 500, err);
            }
          });
      };
    } else {
      if (!this.resolvers['Mutation']) {
        this.resolvers['Mutation'] = {};
      }
<<<<<<< HEAD
      this.resolvers['Mutation'][actionName] = (
=======
      this.resolvers["Mutation"][actionName] = (
>>>>>>> c8379f5c
        parent: any,
        args: any,
        context: any,
        info: any
      ) => {
        args = self.shouldPopulate(args, info);
        context.path = route.input.path;
        return self
          .checkMiddlewares(context, route.input.middlewares)
          .then((r: any) => {
            Object.assign(context.context, r);
            let params = Object.assign(args, args.params);
            delete params.params;
            return route.executeRequest.bind(route)({
              ...context,
              params: args,
            });
          })
          .then((r) => {
            let result = r.result ? r.result : r;
            if (r.result && !(typeof route.returnTypeFields === 'string')) {
              result = JSON.parse(result);
            } else {
              result = { result: result };
            }
            return result;
          })
          .catch((err: Error | ConduitError) => {
<<<<<<< HEAD
            if (err.hasOwnProperty('status')) {
              throw new ApolloError(err.message, (err as ConduitError).status, err);
=======
            if (err.hasOwnProperty("status")) {
              throw new ApolloError(
                err.message,
                (err as ConduitError).status,
                err
              );
>>>>>>> c8379f5c
            } else {
              throw new ApolloError(err.message, 500, err);
            }
          });
      };
    }
  }

  private refreshRoutes() {
    this.initialize();
    this._registeredRoutes.forEach((route) => {
      // we should probably implement some kind of caching for this
      // so it does not recalculate the types for the routes that have not changed
      // but it needs to be done carefully
      this.addConduitRoute(route);
    });
    this._scheduleTimeout();
  }

  private _scheduleTimeout() {
    if (this._scheduledTimeout) {
      clearTimeout(this._scheduledTimeout);
      this._scheduledTimeout = null;
    }

    this._scheduledTimeout = setTimeout(() => {
      try {
        this.refreshGQLServer();
      } catch (err) {
        console.error(err);
      }
      this._scheduledTimeout = null;
    }, 3000);
  }
}<|MERGE_RESOLUTION|>--- conflicted
+++ resolved
@@ -66,19 +66,11 @@
     });
 
     if (
-<<<<<<< HEAD
       this.types.includes('JSONObject') &&
       this.types.indexOf('scalar JSONObject') === -1
     ) {
       this.types += '\n scalar JSONObject \n';
       this.resolvers['JSONObject'] = GraphQLJSONObject;
-=======
-      this.types.includes("JSONObject") &&
-      this.types.indexOf("scalar JSONObject") === -1
-    ) {
-      this.types += "\n scalar JSONObject \n";
-      this.resolvers["JSONObject"] = GraphQLJSONObject;
->>>>>>> c8379f5c
     }
 
     for (let resolveGroup in parseResult.parentResolve) {
@@ -87,15 +79,7 @@
         self.resolvers[resolveGroup] = {};
       }
       for (let resolverFunction in parseResult.parentResolve[resolveGroup]) {
-<<<<<<< HEAD
         if (!parseResult.parentResolve[resolveGroup].hasOwnProperty(resolverFunction))
-=======
-        if (
-          !parseResult.parentResolve[resolveGroup].hasOwnProperty(
-            resolverFunction
-          )
-        )
->>>>>>> c8379f5c
           continue;
         if (!self.resolvers[resolveGroup][resolverFunction]) {
           self.resolvers[resolveGroup][resolverFunction] =
@@ -119,25 +103,12 @@
           params += paramObj[k];
         }
       } else {
-<<<<<<< HEAD
         if ((paramObj[k] as ConduitRouteOptionExtended).type === 'Number') {
           params +=
             'Int' + ((paramObj[k] as ConduitRouteOptionExtended).required ? '!' : '');
         } else if ((paramObj[k] as ConduitRouteOptionExtended).type === 'ObjectId') {
           params +=
             'ID' + ((paramObj[k] as ConduitRouteOptionExtended).required ? '!' : '');
-=======
-        if ((paramObj[k] as ConduitRouteOptionExtended).type === "Number") {
-          params +=
-            "Int" +
-            ((paramObj[k] as ConduitRouteOptionExtended).required ? "!" : "");
-        } else if (
-          (paramObj[k] as ConduitRouteOptionExtended).type === "ObjectId"
-        ) {
-          params +=
-            "ID" +
-            ((paramObj[k] as ConduitRouteOptionExtended).required ? "!" : "");
->>>>>>> c8379f5c
         } else {
           params +=
             (paramObj[k] as ConduitRouteOptionExtended).type +
@@ -150,7 +121,6 @@
 
   generateAction(input: ConduitRouteOptions, returnType: string) {
     // todo refine this, simply replacing : with empty is too dumb
-<<<<<<< HEAD
     let cleanPath: string = input.path;
     while (cleanPath.indexOf('-') !== -1) {
       cleanPath = cleanPath.replace('-', '');
@@ -162,15 +132,6 @@
     if (
       pathName[pathName.length - 1].length === 0 ||
       pathName[pathName.length - 1] === ''
-=======
-    let pathName: string[] = input.path
-      .replace("-", "")
-      .replace(":", "")
-      .split("/");
-    if (
-      pathName[pathName.length - 1].length === 0 ||
-      pathName[pathName.length - 1] === ""
->>>>>>> c8379f5c
     ) {
       pathName = pathName.slice(0, pathName.length - 1);
     } else {
@@ -180,19 +141,13 @@
     pathName.forEach((r) => {
       uniqueName += r.slice(0, 1).toUpperCase() + r.slice(1);
     });
-    let name = input.name
-      ? input.name
-      : input.action.toLowerCase() + uniqueName;
+    let name = input.name ? input.name : input.action.toLowerCase() + uniqueName;
 
     let params = '';
     if (input.bodyParams || input.queryParams || input.urlParams) {
       if (input.bodyParams) {
         let parseResult: ParseResult = extractTypes(
-<<<<<<< HEAD
           name + 'Request',
-=======
-          name + "Request",
->>>>>>> c8379f5c
           input.bodyParams,
           true
         );
@@ -211,7 +166,6 @@
       params = '(' + params + ')';
     }
 
-<<<<<<< HEAD
     let description = '';
     if (input.description) {
       description = `""" ${input.description} """ `;
@@ -220,23 +174,11 @@
     let finalName = description + name + params + ':' + returnType;
     if (input.action === ConduitRouteActions.GET && !this.queries.includes(finalName)) {
       this.queries += ' ' + finalName;
-=======
-    let finalName = name + params + ":" + returnType;
-    if (
-      input.action === ConduitRouteActions.GET &&
-      !this.queries.includes(finalName)
-    ) {
-      this.queries += " " + finalName;
->>>>>>> c8379f5c
     } else if (
       input.action !== ConduitRouteActions.GET &&
       !this.mutations.includes(finalName)
     ) {
-<<<<<<< HEAD
       this.mutations += ' ' + finalName;
-=======
-      this.mutations += " " + finalName;
->>>>>>> c8379f5c
     }
     return name;
   }
@@ -258,29 +200,14 @@
 
   generateSchema() {
     this.typeDefs =
-<<<<<<< HEAD
       this.types + ' ' + this.generateQuerySchema() + ' ' + this.generateMutationSchema();
-=======
-      this.types +
-      " " +
-      this.generateQuerySchema() +
-      " " +
-      this.generateMutationSchema();
->>>>>>> c8379f5c
   }
 
   shouldPopulate(args: any, info: any) {
     let resolveInfo = parseResolveInfo(info);
-<<<<<<< HEAD
     let objs = resolveInfo.fieldsByTypeName;
     objs = objs[Object.keys(objs)[0]];
     let result = findPopulation(objs, this._relationTypes);
-=======
-    let result = findPopulation(
-      resolveInfo.fieldsByTypeName,
-      this._relationTypes
-    );
->>>>>>> c8379f5c
     if (result) {
       args['populate'] = result;
     }
@@ -294,10 +221,7 @@
     this._middlewares[middleware.name] = middleware;
   }
 
-  checkMiddlewares(
-    params: ConduitRouteParameters,
-    middlewares?: string[]
-  ): Promise<any> {
+  checkMiddlewares(params: ConduitRouteParameters, middlewares?: string[]): Promise<any> {
     let primaryPromise = new Promise((resolve, reject) => {
       resolve({});
     });
@@ -305,19 +229,11 @@
     if (this._middlewares && middlewares) {
       middlewares.forEach((m) => {
         if (!this._middlewares?.hasOwnProperty(m))
-<<<<<<< HEAD
           primaryPromise = Promise.reject('Middleware does not exist');
         primaryPromise = primaryPromise.then((r) => {
           return this._middlewares![m].executeRequest.bind(self._middlewares![m])(
             params
           ).then((p: any) => {
-=======
-          primaryPromise = Promise.reject("Middleware does not exist");
-        primaryPromise = primaryPromise.then((r) => {
-          return this._middlewares![m].executeRequest.bind(
-            self._middlewares![m]
-          )(params).then((p: any) => {
->>>>>>> c8379f5c
             if (p.result) {
               Object.assign(r, JSON.parse(p.result));
             }
@@ -380,24 +296,13 @@
     this.mutations = '';
     const self = this;
     this._internalRoute = Router();
-<<<<<<< HEAD
     this._internalRoute.use('/', (req: Request, res: Response, next: NextFunction) => {
       if (self._apollo) {
         self._apollo(req, res, next);
       } else {
         next();
-=======
-    this._internalRoute.use(
-      "/",
-      (req: Request, res: Response, next: NextFunction) => {
-        if (self._apollo) {
-          self._apollo(req, res, next);
-        } else {
-          next();
-        }
->>>>>>> c8379f5c
-      }
-    );
+      }
+    });
   }
 
   private addConduitRoute(route: ConduitRoute) {
@@ -409,11 +314,7 @@
       if (!this.resolvers['Query']) {
         this.resolvers['Query'] = {};
       }
-<<<<<<< HEAD
       this.resolvers['Query'][actionName] = (
-=======
-      this.resolvers["Query"][actionName] = (
->>>>>>> c8379f5c
         parent: any,
         args: any,
         context: any,
@@ -439,17 +340,8 @@
             return result;
           })
           .catch((err: Error | ConduitError) => {
-<<<<<<< HEAD
             if (err.hasOwnProperty('status')) {
               throw new ApolloError(err.message, (err as ConduitError).status, err);
-=======
-            if (err.hasOwnProperty("status")) {
-              throw new ApolloError(
-                err.message,
-                (err as ConduitError).status,
-                err
-              );
->>>>>>> c8379f5c
             } else {
               throw new ApolloError(err.message, 500, err);
             }
@@ -459,11 +351,7 @@
       if (!this.resolvers['Mutation']) {
         this.resolvers['Mutation'] = {};
       }
-<<<<<<< HEAD
       this.resolvers['Mutation'][actionName] = (
-=======
-      this.resolvers["Mutation"][actionName] = (
->>>>>>> c8379f5c
         parent: any,
         args: any,
         context: any,
@@ -477,10 +365,7 @@
             Object.assign(context.context, r);
             let params = Object.assign(args, args.params);
             delete params.params;
-            return route.executeRequest.bind(route)({
-              ...context,
-              params: args,
-            });
+            return route.executeRequest.bind(route)({ ...context, params: args });
           })
           .then((r) => {
             let result = r.result ? r.result : r;
@@ -492,17 +377,8 @@
             return result;
           })
           .catch((err: Error | ConduitError) => {
-<<<<<<< HEAD
             if (err.hasOwnProperty('status')) {
               throw new ApolloError(err.message, (err as ConduitError).status, err);
-=======
-            if (err.hasOwnProperty("status")) {
-              throw new ApolloError(
-                err.message,
-                (err as ConduitError).status,
-                err
-              );
->>>>>>> c8379f5c
             } else {
               throw new ApolloError(err.message, 500, err);
             }
